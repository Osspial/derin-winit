--- conflicted
+++ resolved
@@ -109,11 +109,8 @@
 extern crate percent_encoding;
 #[cfg(any(target_os = "linux", target_os = "dragonfly", target_os = "freebsd", target_os = "netbsd", target_os = "openbsd"))]
 extern crate smithay_client_toolkit as sctk;
-<<<<<<< HEAD
-=======
 #[cfg(any(target_os = "linux", target_os = "dragonfly", target_os = "freebsd", target_os = "netbsd", target_os = "openbsd"))]
 extern crate calloop;
->>>>>>> 3cd40ef6
 
 pub mod dpi;
 pub mod event;
