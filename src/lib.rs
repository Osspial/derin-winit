//! Winit allows you to build a window on as many platforms as possible.
//!
//! # Building a window
//!
//! Before you can build a [`Window`], you first need to build an [`EventLoop`]. This is done with the
//! [`EventLoop::new()`] function.
//!
//! ```no_run
//! use winit::event_loop::EventLoop;
//! let event_loop = EventLoop::new();
//! ```
//!
//! Once this is done there are two ways to create a [`Window`]:
//!
//!  - Calling [`Window::new(&event_loop)`][window_new].
//!  - Calling [`let builder = WindowBuilder::new()`][window_builder_new] then [`builder.build(&event_loop)`][window_builder_build].
//!
//! The first way is the simplest way and will give you default values for everything.
//!
//! The second way allows you to customize the way your [`Window`] will look and behave by modifying
//! the fields of the [`WindowBuilder`] object before you create the [`Window`].
//!
//! # Event handling
//!
//! Once a [`Window`] has been created, it will *generate events*. For example whenever the user moves
//! the [`Window`], resizes the [`Window`], moves the mouse, etc. an event is generated.
//!
//! The events generated by a [`Window`] can be retreived from the [`EventLoop`] the [`Window`] was created
//! with.
//!
//! You do this by calling [`event_loop.run(...)`][event_loop_run]. This function will run forever
//! unless `control_flow` is set to [`ControlFlow`]`::`[`Exit`], at which point [`Event`]`::`[`LoopDestroyed`]
//! is emitted and the entire program terminates.
//!
//! ```no_run
//! use winit::event_loop::ControlFlow;
//! use winit::event::{Event, WindowEvent};
//! # use winit::event_loop::EventLoop;
//! # let event_loop = EventLoop::new();
//!
//! event_loop.run(move |event, _, control_flow| {
//!     match event {
//!         Event::WindowEvent { event: WindowEvent::CloseRequested, .. } => {
//!             println!("The close button was pressed; stopping");
//!             *control_flow = ControlFlow::Exit
//!         },
//!         _ => *control_flow = ControlFlow::Wait,
//!     }
//! });
//! ```
//!
//! If you use multiple [`Window`]s, [`Event`]`::`[`WindowEvent`] has a member named `window_id`. You can
//! compare it with the value returned by the [`id()`][window_id_fn] method of [`Window`] in order to know which
//! [`Window`] has received the event.
//!
//! # Drawing on the window
//!
//! Winit doesn't provide any function that allows drawing on a [`Window`]. However it allows you to
//! retrieve the raw handle of the window (see the [`platform`] module), which in turn allows you
//! to create an OpenGL/Vulkan/DirectX/Metal/etc. context that will draw on the [`Window`].
//!
//! [`EventLoop`]: ./event_loop/struct.EventLoop.html
//! [`EventLoop::new()`]: ./event_loop/struct.EventLoop.html#method.new
//! [event_loop_run]: ./event_loop/struct.EventLoop.html#method.run
//! [`ControlFlow`]: ./event_loop/enum.ControlFlow.html
//! [`Exit`]: ./event_loop/enum.ControlFlow.html#variant.Exit
//! [`Window`]: ./window/struct.Window.html
//! [`WindowBuilder`]: ./window/struct.WindowBuilder.html
//! [window_new]: ./window/struct.Window.html#method.new
//! [window_builder_new]: ./window/struct.WindowBuilder.html#method.new
//! [window_builder_build]: ./window/struct.WindowBuilder.html#method.build
//! [window_id_fn]: ./window/struct.Window.html#method.id
//! [`Event`]: ./event/enum.Event.html
//! [`WindowEvent`]: ./event/enum.Event.html#variant.WindowEvent
//! [`LoopDestroyed`]: ./event/enum.Event.html#variant.LoopDestroyed
//! [`platform`]: ./platform/index.html

#[allow(unused_imports)]
#[macro_use]
extern crate lazy_static;
extern crate libc;
#[macro_use]
extern crate log;
#[cfg(feature = "icon_loading")]
extern crate image;
#[cfg(feature = "serde")]
#[macro_use]
extern crate serde;

#[cfg(target_os = "windows")]
extern crate winapi;
#[cfg(target_os = "windows")]
extern crate backtrace;
#[macro_use]
#[cfg(target_os = "windows")]
extern crate bitflags;
#[cfg(any(target_os = "macos", target_os = "ios"))]
#[macro_use]
extern crate objc;
#[cfg(target_os = "macos")]
extern crate cocoa;
#[cfg(target_os = "macos")]
extern crate core_foundation;
#[cfg(target_os = "macos")]
extern crate core_graphics;
#[cfg(any(target_os = "linux", target_os = "dragonfly", target_os = "freebsd", target_os = "netbsd", target_os = "openbsd"))]
extern crate x11_dl;
#[cfg(any(target_os = "linux", target_os = "dragonfly", target_os = "freebsd", target_os = "netbsd", target_os = "openbsd", target_os = "windows"))]
extern crate parking_lot;
#[cfg(any(target_os = "linux", target_os = "dragonfly", target_os = "freebsd", target_os = "netbsd", target_os = "openbsd"))]
extern crate percent_encoding;
#[cfg(any(target_os = "linux", target_os = "dragonfly", target_os = "freebsd", target_os = "netbsd", target_os = "openbsd"))]
extern crate smithay_client_toolkit as sctk;

pub mod dpi;
pub mod event;
pub mod event_loop;
mod icon;
<<<<<<< HEAD
mod platform_impl;
pub mod window;
pub mod monitor;
=======
mod platform;
mod window;

pub mod os;

/// Represents a window.
///
/// # Example
///
/// ```no_run
/// use winit::{Event, EventsLoop, Window, WindowEvent, ControlFlow};
///
/// let mut events_loop = EventsLoop::new();
/// let window = Window::new(&events_loop).unwrap();
///
/// events_loop.run_forever(|event| {
///     match event {
///         Event::WindowEvent { event: WindowEvent::CloseRequested, .. } => {
///             ControlFlow::Break
///         },
///         _ => ControlFlow::Continue,
///     }
/// });
/// ```
pub struct Window {
    window: platform::Window,
}

impl std::fmt::Debug for Window {
    fn fmt(&self, fmtr: &mut std::fmt::Formatter) -> std::fmt::Result {
        fmtr.pad("Window { .. }")
    }
}

/// Identifier of a window. Unique for each window.
///
/// Can be obtained with `window.id()`.
///
/// Whenever you receive an event specific to a window, this event contains a `WindowId` which you
/// can then compare to the ids of your windows.
#[derive(Debug, Copy, Clone, PartialEq, Eq, PartialOrd, Ord, Hash)]
pub struct WindowId(platform::WindowId);

impl WindowId {
    /// Returns a dummy `WindowId`, useful for unit testing. The only guarantee made about the return
    /// value of this function is that it will always be equal to itself and to future values returned
    /// by this function.  No other guarantees are made. This may be equal to a real `WindowId`.
    ///
    /// **Passing this into a winit function will result in undefined behavior.**
    pub unsafe fn dummy() -> Self {
        WindowId(platform::WindowId::dummy())
    }
}

/// Identifier of an input device.
///
/// Whenever you receive an event arising from a particular input device, this event contains a `DeviceId` which
/// identifies its origin. Note that devices may be virtual (representing an on-screen cursor and keyboard focus) or
/// physical. Virtual devices typically aggregate inputs from multiple physical devices.
#[derive(Debug, Copy, Clone, PartialEq, Eq, PartialOrd, Ord, Hash)]
pub struct DeviceId(platform::DeviceId);

impl DeviceId {
    /// Returns a dummy `DeviceId`, useful for unit testing. The only guarantee made about the return
    /// value of this function is that it will always be equal to itself and to future values returned
    /// by this function.  No other guarantees are made. This may be equal to a real `DeviceId`.
    ///
    /// **Passing this into a winit function will result in undefined behavior.**
    pub unsafe fn dummy() -> Self {
        DeviceId(platform::DeviceId::dummy())
    }
}

/// Provides a way to retrieve events from the system and from the windows that were registered to
/// the events loop.
///
/// An `EventsLoop` can be seen more or less as a "context". Calling `EventsLoop::new()`
/// initializes everything that will be required to create windows. For example on Linux creating
/// an events loop opens a connection to the X or Wayland server.
///
/// To wake up an `EventsLoop` from a another thread, see the `EventsLoopProxy` docs.
///
/// Note that the `EventsLoop` cannot be shared accross threads (due to platform-dependant logic
/// forbiding it), as such it is neither `Send` nor `Sync`. If you need cross-thread access, the
/// `Window` created from this `EventsLoop` _can_ be sent to an other thread, and the
/// `EventsLoopProxy` allows you to wakeup an `EventsLoop` from an other thread.
pub struct EventsLoop {
    events_loop: platform::EventsLoop,
    _marker: ::std::marker::PhantomData<*mut ()> // Not Send nor Sync
}

impl std::fmt::Debug for EventsLoop {
    fn fmt(&self, fmtr: &mut std::fmt::Formatter) -> std::fmt::Result {
        fmtr.pad("EventsLoop { .. }")
    }
}

/// Returned by the user callback given to the `EventsLoop::run_forever` method.
///
/// Indicates whether the `run_forever` method should continue or complete.
#[derive(Copy, Clone, Debug, PartialEq, Eq, Hash)]
#[cfg_attr(feature = "serde", derive(Serialize, Deserialize))]
pub enum ControlFlow {
    /// Continue looping and waiting for events.
    Continue,
    /// Break from the event loop.
    Break,
}

impl EventsLoop {
    /// Builds a new events loop.
    ///
    /// Usage will result in display backend initialisation, this can be controlled on linux
    /// using an environment variable `WINIT_UNIX_BACKEND`. Legal values are `x11` and `wayland`.
    /// If it is not set, winit will try to connect to a wayland connection, and if it fails will
    /// fallback on x11. If this variable is set with any other value, winit will panic.
    pub fn new() -> EventsLoop {
        EventsLoop {
            events_loop: platform::EventsLoop::new(),
            _marker: ::std::marker::PhantomData,
        }
    }

    /// Returns the list of all the monitors available on the system.
    ///
    // Note: should be replaced with `-> impl Iterator` once stable.
    #[inline]
    pub fn get_available_monitors(&self) -> AvailableMonitorsIter {
        let data = self.events_loop.get_available_monitors();
        AvailableMonitorsIter{ data: data.into_iter() }
    }

    /// Returns the primary monitor of the system.
    #[inline]
    pub fn get_primary_monitor(&self) -> MonitorId {
        MonitorId { inner: self.events_loop.get_primary_monitor() }
    }

    /// Fetches all the events that are pending, calls the callback function for each of them,
    /// and returns.
    #[inline]
    pub fn poll_events<F>(&mut self, callback: F)
        where F: FnMut(Event)
    {
        self.events_loop.poll_events(callback)
    }

    /// Calls `callback` every time an event is received. If no event is available, sleeps the
    /// current thread and waits for an event. If the callback returns `ControlFlow::Break` then
    /// `run_forever` will immediately return.
    ///
    /// # Danger!
    ///
    /// The callback is run after *every* event, so if its execution time is non-trivial the event queue may not empty
    /// at a sufficient rate. Rendering in the callback with vsync enabled **will** cause significant lag.
    #[inline]
    pub fn run_forever<F>(&mut self, callback: F)
        where F: FnMut(Event) -> ControlFlow
    {
        self.events_loop.run_forever(callback)
    }

    /// Creates an `EventsLoopProxy` that can be used to wake up the `EventsLoop` from another
    /// thread.
    pub fn create_proxy(&self) -> EventsLoopProxy {
        EventsLoopProxy {
            events_loop_proxy: self.events_loop.create_proxy(),
        }
    }
}

/// Used to wake up the `EventsLoop` from another thread.
#[derive(Clone)]
pub struct EventsLoopProxy {
    events_loop_proxy: platform::EventsLoopProxy,
}

impl std::fmt::Debug for EventsLoopProxy {
    fn fmt(&self, fmtr: &mut std::fmt::Formatter) -> std::fmt::Result {
        fmtr.pad("EventsLoopProxy { .. }")
    }
}

impl EventsLoopProxy {
    /// Wake up the `EventsLoop` from which this proxy was created.
    ///
    /// This causes the `EventsLoop` to emit an `Awakened` event.
    ///
    /// Returns an `Err` if the associated `EventsLoop` no longer exists.
    pub fn wakeup(&self) -> Result<(), EventsLoopClosed> {
        self.events_loop_proxy.wakeup()
    }
}

/// The error that is returned when an `EventsLoopProxy` attempts to wake up an `EventsLoop` that
/// no longer exists.
#[derive(Debug, Copy, Clone, PartialEq, Eq, Hash)]
pub struct EventsLoopClosed;

impl std::fmt::Display for EventsLoopClosed {
    fn fmt(&self, f: &mut std::fmt::Formatter) -> std::fmt::Result {
        write!(f, "{}", std::error::Error::description(self))
    }
}

impl std::error::Error for EventsLoopClosed {
    fn description(&self) -> &str {
        "Tried to wake up a closed `EventsLoop`"
    }
}

/// Object that allows you to build windows.
#[derive(Clone)]
pub struct WindowBuilder {
    /// The attributes to use to create the window.
    pub window: WindowAttributes,

    // Platform-specific configuration. Private.
    platform_specific: platform::PlatformSpecificWindowBuilderAttributes,
}

impl std::fmt::Debug for WindowBuilder {
    fn fmt(&self, fmtr: &mut std::fmt::Formatter) -> std::fmt::Result {
        fmtr.debug_struct("WindowBuilder")
            .field("window", &self.window)
            .finish()
    }
}

/// Error that can happen while creating a window or a headless renderer.
#[derive(Debug, Clone)]
pub enum CreationError {
    OsError(String),
    /// TODO: remove this error
    NotSupported,
}

impl CreationError {
    fn to_string(&self) -> &str {
        match *self {
            CreationError::OsError(ref text) => &text,
            CreationError::NotSupported => "Some of the requested attributes are not supported",
        }
    }
}

impl std::fmt::Display for CreationError {
    fn fmt(&self, formatter: &mut std::fmt::Formatter) -> Result<(), std::fmt::Error> {
        formatter.write_str(self.to_string())
    }
}

impl std::error::Error for CreationError {
    fn description(&self) -> &str {
        self.to_string()
    }
}

/// Describes the appearance of the mouse cursor.
#[derive(Debug, Copy, Clone, PartialEq, Eq, Hash)]
#[cfg_attr(feature = "serde", derive(Serialize, Deserialize))]
pub enum MouseCursor {
    /// The platform-dependent default cursor.
    Default,
    /// A simple crosshair.
    Crosshair,
    /// A hand (often used to indicate links in web browsers).
    Hand,
    /// Self explanatory.
    Arrow,
    /// Indicates something is to be moved.
    Move,
    /// Indicates text that may be selected or edited.
    Text,
    /// Program busy indicator.
    Wait,
    /// Help indicator (often rendered as a "?")
    Help,
    /// Progress indicator. Shows that processing is being done. But in contrast
    /// with "Wait" the user may still interact with the program. Often rendered
    /// as a spinning beach ball, or an arrow with a watch or hourglass.
    Progress,

    /// Cursor showing that something cannot be done.
    NotAllowed,
    ContextMenu,
    Cell,
    VerticalText,
    Alias,
    Copy,
    NoDrop,
    Grab,
    Grabbing,
    AllScroll,
    ZoomIn,
    ZoomOut,

    /// Indicate that some edge is to be moved. For example, the 'SeResize' cursor
    /// is used when the movement starts from the south-east corner of the box.
    EResize,
    NResize,
    NeResize,
    NwResize,
    SResize,
    SeResize,
    SwResize,
    WResize,
    EwResize,
    NsResize,
    NeswResize,
    NwseResize,
    ColResize,
    RowResize,
}

impl Default for MouseCursor {
    fn default() -> Self {
        MouseCursor::Default
    }
}

/// Attributes to use when creating a window.
#[derive(Debug, Clone)]
pub struct WindowAttributes {
    /// The dimensions of the window. If this is `None`, some platform-specific dimensions will be
    /// used.
    ///
    /// The default is `None`.
    pub dimensions: Option<LogicalSize>,

    /// The minimum dimensions a window can be, If this is `None`, the window will have no minimum dimensions (aside from reserved).
    ///
    /// The default is `None`.
    pub min_dimensions: Option<LogicalSize>,

    /// The maximum dimensions a window can be, If this is `None`, the maximum will have no maximum or will be set to the primary monitor's dimensions by the platform.
    ///
    /// The default is `None`.
    pub max_dimensions: Option<LogicalSize>,

    /// Whether the window is resizable or not.
    ///
    /// The default is `true`.
    pub resizable: bool,

    /// Whether the window should be set as fullscreen upon creation.
    ///
    /// The default is `None`.
    pub fullscreen: Option<MonitorId>,

    /// The title of the window in the title bar.
    ///
    /// The default is `"winit window"`.
    pub title: String,

    /// Whether the window should be maximized upon creation.
    ///
    /// The default is `false`.
    pub maximized: bool,

    /// Whether the window should be immediately visible upon creation.
    ///
    /// The default is `true`.
    pub visible: bool,

    /// Whether the the window should be transparent. If this is true, writing colors
    /// with alpha values different than `1.0` will produce a transparent window.
    ///
    /// The default is `false`.
    pub transparent: bool,

    /// Whether the window should have borders and bars.
    ///
    /// The default is `true`.
    pub decorations: bool,

    /// Whether the window should always be on top of other windows.
    ///
    /// The default is `false`.
    pub always_on_top: bool,

    /// The window icon.
    ///
    /// The default is `None`.
    pub window_icon: Option<Icon>,

    /// [iOS only] Enable multitouch,
    /// see [multipleTouchEnabled](https://developer.apple.com/documentation/uikit/uiview/1622519-multipletouchenabled)
    pub multitouch: bool,
}
>>>>>>> 7be1d162

pub mod platform;<|MERGE_RESOLUTION|>--- conflicted
+++ resolved
@@ -116,401 +116,8 @@
 pub mod event;
 pub mod event_loop;
 mod icon;
-<<<<<<< HEAD
 mod platform_impl;
 pub mod window;
 pub mod monitor;
-=======
-mod platform;
-mod window;
-
-pub mod os;
-
-/// Represents a window.
-///
-/// # Example
-///
-/// ```no_run
-/// use winit::{Event, EventsLoop, Window, WindowEvent, ControlFlow};
-///
-/// let mut events_loop = EventsLoop::new();
-/// let window = Window::new(&events_loop).unwrap();
-///
-/// events_loop.run_forever(|event| {
-///     match event {
-///         Event::WindowEvent { event: WindowEvent::CloseRequested, .. } => {
-///             ControlFlow::Break
-///         },
-///         _ => ControlFlow::Continue,
-///     }
-/// });
-/// ```
-pub struct Window {
-    window: platform::Window,
-}
-
-impl std::fmt::Debug for Window {
-    fn fmt(&self, fmtr: &mut std::fmt::Formatter) -> std::fmt::Result {
-        fmtr.pad("Window { .. }")
-    }
-}
-
-/// Identifier of a window. Unique for each window.
-///
-/// Can be obtained with `window.id()`.
-///
-/// Whenever you receive an event specific to a window, this event contains a `WindowId` which you
-/// can then compare to the ids of your windows.
-#[derive(Debug, Copy, Clone, PartialEq, Eq, PartialOrd, Ord, Hash)]
-pub struct WindowId(platform::WindowId);
-
-impl WindowId {
-    /// Returns a dummy `WindowId`, useful for unit testing. The only guarantee made about the return
-    /// value of this function is that it will always be equal to itself and to future values returned
-    /// by this function.  No other guarantees are made. This may be equal to a real `WindowId`.
-    ///
-    /// **Passing this into a winit function will result in undefined behavior.**
-    pub unsafe fn dummy() -> Self {
-        WindowId(platform::WindowId::dummy())
-    }
-}
-
-/// Identifier of an input device.
-///
-/// Whenever you receive an event arising from a particular input device, this event contains a `DeviceId` which
-/// identifies its origin. Note that devices may be virtual (representing an on-screen cursor and keyboard focus) or
-/// physical. Virtual devices typically aggregate inputs from multiple physical devices.
-#[derive(Debug, Copy, Clone, PartialEq, Eq, PartialOrd, Ord, Hash)]
-pub struct DeviceId(platform::DeviceId);
-
-impl DeviceId {
-    /// Returns a dummy `DeviceId`, useful for unit testing. The only guarantee made about the return
-    /// value of this function is that it will always be equal to itself and to future values returned
-    /// by this function.  No other guarantees are made. This may be equal to a real `DeviceId`.
-    ///
-    /// **Passing this into a winit function will result in undefined behavior.**
-    pub unsafe fn dummy() -> Self {
-        DeviceId(platform::DeviceId::dummy())
-    }
-}
-
-/// Provides a way to retrieve events from the system and from the windows that were registered to
-/// the events loop.
-///
-/// An `EventsLoop` can be seen more or less as a "context". Calling `EventsLoop::new()`
-/// initializes everything that will be required to create windows. For example on Linux creating
-/// an events loop opens a connection to the X or Wayland server.
-///
-/// To wake up an `EventsLoop` from a another thread, see the `EventsLoopProxy` docs.
-///
-/// Note that the `EventsLoop` cannot be shared accross threads (due to platform-dependant logic
-/// forbiding it), as such it is neither `Send` nor `Sync`. If you need cross-thread access, the
-/// `Window` created from this `EventsLoop` _can_ be sent to an other thread, and the
-/// `EventsLoopProxy` allows you to wakeup an `EventsLoop` from an other thread.
-pub struct EventsLoop {
-    events_loop: platform::EventsLoop,
-    _marker: ::std::marker::PhantomData<*mut ()> // Not Send nor Sync
-}
-
-impl std::fmt::Debug for EventsLoop {
-    fn fmt(&self, fmtr: &mut std::fmt::Formatter) -> std::fmt::Result {
-        fmtr.pad("EventsLoop { .. }")
-    }
-}
-
-/// Returned by the user callback given to the `EventsLoop::run_forever` method.
-///
-/// Indicates whether the `run_forever` method should continue or complete.
-#[derive(Copy, Clone, Debug, PartialEq, Eq, Hash)]
-#[cfg_attr(feature = "serde", derive(Serialize, Deserialize))]
-pub enum ControlFlow {
-    /// Continue looping and waiting for events.
-    Continue,
-    /// Break from the event loop.
-    Break,
-}
-
-impl EventsLoop {
-    /// Builds a new events loop.
-    ///
-    /// Usage will result in display backend initialisation, this can be controlled on linux
-    /// using an environment variable `WINIT_UNIX_BACKEND`. Legal values are `x11` and `wayland`.
-    /// If it is not set, winit will try to connect to a wayland connection, and if it fails will
-    /// fallback on x11. If this variable is set with any other value, winit will panic.
-    pub fn new() -> EventsLoop {
-        EventsLoop {
-            events_loop: platform::EventsLoop::new(),
-            _marker: ::std::marker::PhantomData,
-        }
-    }
-
-    /// Returns the list of all the monitors available on the system.
-    ///
-    // Note: should be replaced with `-> impl Iterator` once stable.
-    #[inline]
-    pub fn get_available_monitors(&self) -> AvailableMonitorsIter {
-        let data = self.events_loop.get_available_monitors();
-        AvailableMonitorsIter{ data: data.into_iter() }
-    }
-
-    /// Returns the primary monitor of the system.
-    #[inline]
-    pub fn get_primary_monitor(&self) -> MonitorId {
-        MonitorId { inner: self.events_loop.get_primary_monitor() }
-    }
-
-    /// Fetches all the events that are pending, calls the callback function for each of them,
-    /// and returns.
-    #[inline]
-    pub fn poll_events<F>(&mut self, callback: F)
-        where F: FnMut(Event)
-    {
-        self.events_loop.poll_events(callback)
-    }
-
-    /// Calls `callback` every time an event is received. If no event is available, sleeps the
-    /// current thread and waits for an event. If the callback returns `ControlFlow::Break` then
-    /// `run_forever` will immediately return.
-    ///
-    /// # Danger!
-    ///
-    /// The callback is run after *every* event, so if its execution time is non-trivial the event queue may not empty
-    /// at a sufficient rate. Rendering in the callback with vsync enabled **will** cause significant lag.
-    #[inline]
-    pub fn run_forever<F>(&mut self, callback: F)
-        where F: FnMut(Event) -> ControlFlow
-    {
-        self.events_loop.run_forever(callback)
-    }
-
-    /// Creates an `EventsLoopProxy` that can be used to wake up the `EventsLoop` from another
-    /// thread.
-    pub fn create_proxy(&self) -> EventsLoopProxy {
-        EventsLoopProxy {
-            events_loop_proxy: self.events_loop.create_proxy(),
-        }
-    }
-}
-
-/// Used to wake up the `EventsLoop` from another thread.
-#[derive(Clone)]
-pub struct EventsLoopProxy {
-    events_loop_proxy: platform::EventsLoopProxy,
-}
-
-impl std::fmt::Debug for EventsLoopProxy {
-    fn fmt(&self, fmtr: &mut std::fmt::Formatter) -> std::fmt::Result {
-        fmtr.pad("EventsLoopProxy { .. }")
-    }
-}
-
-impl EventsLoopProxy {
-    /// Wake up the `EventsLoop` from which this proxy was created.
-    ///
-    /// This causes the `EventsLoop` to emit an `Awakened` event.
-    ///
-    /// Returns an `Err` if the associated `EventsLoop` no longer exists.
-    pub fn wakeup(&self) -> Result<(), EventsLoopClosed> {
-        self.events_loop_proxy.wakeup()
-    }
-}
-
-/// The error that is returned when an `EventsLoopProxy` attempts to wake up an `EventsLoop` that
-/// no longer exists.
-#[derive(Debug, Copy, Clone, PartialEq, Eq, Hash)]
-pub struct EventsLoopClosed;
-
-impl std::fmt::Display for EventsLoopClosed {
-    fn fmt(&self, f: &mut std::fmt::Formatter) -> std::fmt::Result {
-        write!(f, "{}", std::error::Error::description(self))
-    }
-}
-
-impl std::error::Error for EventsLoopClosed {
-    fn description(&self) -> &str {
-        "Tried to wake up a closed `EventsLoop`"
-    }
-}
-
-/// Object that allows you to build windows.
-#[derive(Clone)]
-pub struct WindowBuilder {
-    /// The attributes to use to create the window.
-    pub window: WindowAttributes,
-
-    // Platform-specific configuration. Private.
-    platform_specific: platform::PlatformSpecificWindowBuilderAttributes,
-}
-
-impl std::fmt::Debug for WindowBuilder {
-    fn fmt(&self, fmtr: &mut std::fmt::Formatter) -> std::fmt::Result {
-        fmtr.debug_struct("WindowBuilder")
-            .field("window", &self.window)
-            .finish()
-    }
-}
-
-/// Error that can happen while creating a window or a headless renderer.
-#[derive(Debug, Clone)]
-pub enum CreationError {
-    OsError(String),
-    /// TODO: remove this error
-    NotSupported,
-}
-
-impl CreationError {
-    fn to_string(&self) -> &str {
-        match *self {
-            CreationError::OsError(ref text) => &text,
-            CreationError::NotSupported => "Some of the requested attributes are not supported",
-        }
-    }
-}
-
-impl std::fmt::Display for CreationError {
-    fn fmt(&self, formatter: &mut std::fmt::Formatter) -> Result<(), std::fmt::Error> {
-        formatter.write_str(self.to_string())
-    }
-}
-
-impl std::error::Error for CreationError {
-    fn description(&self) -> &str {
-        self.to_string()
-    }
-}
-
-/// Describes the appearance of the mouse cursor.
-#[derive(Debug, Copy, Clone, PartialEq, Eq, Hash)]
-#[cfg_attr(feature = "serde", derive(Serialize, Deserialize))]
-pub enum MouseCursor {
-    /// The platform-dependent default cursor.
-    Default,
-    /// A simple crosshair.
-    Crosshair,
-    /// A hand (often used to indicate links in web browsers).
-    Hand,
-    /// Self explanatory.
-    Arrow,
-    /// Indicates something is to be moved.
-    Move,
-    /// Indicates text that may be selected or edited.
-    Text,
-    /// Program busy indicator.
-    Wait,
-    /// Help indicator (often rendered as a "?")
-    Help,
-    /// Progress indicator. Shows that processing is being done. But in contrast
-    /// with "Wait" the user may still interact with the program. Often rendered
-    /// as a spinning beach ball, or an arrow with a watch or hourglass.
-    Progress,
-
-    /// Cursor showing that something cannot be done.
-    NotAllowed,
-    ContextMenu,
-    Cell,
-    VerticalText,
-    Alias,
-    Copy,
-    NoDrop,
-    Grab,
-    Grabbing,
-    AllScroll,
-    ZoomIn,
-    ZoomOut,
-
-    /// Indicate that some edge is to be moved. For example, the 'SeResize' cursor
-    /// is used when the movement starts from the south-east corner of the box.
-    EResize,
-    NResize,
-    NeResize,
-    NwResize,
-    SResize,
-    SeResize,
-    SwResize,
-    WResize,
-    EwResize,
-    NsResize,
-    NeswResize,
-    NwseResize,
-    ColResize,
-    RowResize,
-}
-
-impl Default for MouseCursor {
-    fn default() -> Self {
-        MouseCursor::Default
-    }
-}
-
-/// Attributes to use when creating a window.
-#[derive(Debug, Clone)]
-pub struct WindowAttributes {
-    /// The dimensions of the window. If this is `None`, some platform-specific dimensions will be
-    /// used.
-    ///
-    /// The default is `None`.
-    pub dimensions: Option<LogicalSize>,
-
-    /// The minimum dimensions a window can be, If this is `None`, the window will have no minimum dimensions (aside from reserved).
-    ///
-    /// The default is `None`.
-    pub min_dimensions: Option<LogicalSize>,
-
-    /// The maximum dimensions a window can be, If this is `None`, the maximum will have no maximum or will be set to the primary monitor's dimensions by the platform.
-    ///
-    /// The default is `None`.
-    pub max_dimensions: Option<LogicalSize>,
-
-    /// Whether the window is resizable or not.
-    ///
-    /// The default is `true`.
-    pub resizable: bool,
-
-    /// Whether the window should be set as fullscreen upon creation.
-    ///
-    /// The default is `None`.
-    pub fullscreen: Option<MonitorId>,
-
-    /// The title of the window in the title bar.
-    ///
-    /// The default is `"winit window"`.
-    pub title: String,
-
-    /// Whether the window should be maximized upon creation.
-    ///
-    /// The default is `false`.
-    pub maximized: bool,
-
-    /// Whether the window should be immediately visible upon creation.
-    ///
-    /// The default is `true`.
-    pub visible: bool,
-
-    /// Whether the the window should be transparent. If this is true, writing colors
-    /// with alpha values different than `1.0` will produce a transparent window.
-    ///
-    /// The default is `false`.
-    pub transparent: bool,
-
-    /// Whether the window should have borders and bars.
-    ///
-    /// The default is `true`.
-    pub decorations: bool,
-
-    /// Whether the window should always be on top of other windows.
-    ///
-    /// The default is `false`.
-    pub always_on_top: bool,
-
-    /// The window icon.
-    ///
-    /// The default is `None`.
-    pub window_icon: Option<Icon>,
-
-    /// [iOS only] Enable multitouch,
-    /// see [multipleTouchEnabled](https://developer.apple.com/documentation/uikit/uiview/1622519-multipletouchenabled)
-    pub multitouch: bool,
-}
->>>>>>> 7be1d162
 
 pub mod platform;