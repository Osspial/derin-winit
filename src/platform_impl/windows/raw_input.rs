--- conflicted
+++ resolved
@@ -52,16 +52,11 @@
     RIM_TYPEHID,
 };
 
-<<<<<<< HEAD
-use platform_impl::platform::util;
-use event::{
+use crate::platform_impl::platform::util;
+use crate::event::{
     ElementState,
     device::{GamepadAxis, GamepadEvent},
 };
-=======
-use crate::platform_impl::platform::util;
-use crate::event::ElementState;
->>>>>>> de2f0740
 
 #[allow(dead_code)]
 pub fn get_raw_input_device_list() -> Option<Vec<RAWINPUTDEVICELIST>> {
@@ -449,7 +444,7 @@
 }
 
 impl fmt::Debug for Axis {
-    fn fmt(&self, f: &mut fmt::Formatter) -> fmt::Result {
+    fn fmt(&self, f: &mut fmt::Formatter<'_>) -> fmt::Result {
         #[derive(Debug)]
         struct Axis {
             value: f64,
