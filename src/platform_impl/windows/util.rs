<<<<<<< HEAD
use std::{self, mem, ptr, slice, io};
=======
use std::{mem, ptr, slice, io};
use std::ops::BitAnd;
>>>>>>> de2f0740
use std::sync::atomic::{AtomicBool, Ordering};

use crate::window::CursorIcon;
use winapi::ctypes::wchar_t;
use winapi::shared::minwindef::{BOOL, DWORD};
use winapi::shared::windef::{HWND, POINT, RECT};
use winapi::um::winbase::lstrlenW;
use winapi::um::winuser;

pub use util::*;

pub fn wchar_to_string(wchar: &[wchar_t]) -> String {
    String::from_utf16_lossy(wchar).to_string()
}

pub fn wchar_ptr_to_string(wchar: *const wchar_t) -> String {
    let len = unsafe { lstrlenW(wchar) } as usize;
    let wchar_slice = unsafe { slice::from_raw_parts(wchar, len) };
    wchar_to_string(wchar_slice)
}

pub unsafe fn status_map<T, F: FnMut(&mut T) -> BOOL>(mut fun: F) -> Option<T> {
    let mut data: T = mem::uninitialized();
    if fun(&mut data) != 0 {
        Some(data)
    } else {
        None
    }
}

fn win_to_err<F: FnOnce() -> BOOL>(f: F) -> Result<(), io::Error> {
    if f() != 0 {
        Ok(())
    } else {
        Err(io::Error::last_os_error())
    }
}

pub fn get_cursor_pos() -> Option<POINT> {
    unsafe { status_map(|cursor_pos| winuser::GetCursorPos(cursor_pos)) }
}

pub fn get_window_rect(hwnd: HWND) -> Option<RECT> {
    unsafe { status_map(|rect| winuser::GetWindowRect(hwnd, rect)) }
}

pub fn get_client_rect(hwnd: HWND) -> Result<RECT, io::Error> {
    unsafe {
        let mut rect = mem::uninitialized();
        let mut top_left = mem::zeroed();

        win_to_err(|| winuser::ClientToScreen(hwnd, &mut top_left))?;
        win_to_err(|| winuser::GetClientRect(hwnd, &mut rect))?;
        rect.left += top_left.x;
        rect.top += top_left.y;
        rect.right += top_left.x;
        rect.bottom += top_left.y;

        Ok(rect)
    }
}

pub fn adjust_window_rect(hwnd: HWND, rect: RECT) -> Option<RECT> {
    unsafe {
        let style = winuser::GetWindowLongW(hwnd, winuser::GWL_STYLE);
        let style_ex = winuser::GetWindowLongW(hwnd, winuser::GWL_EXSTYLE);
        adjust_window_rect_with_styles(hwnd, style as _, style_ex as _, rect)
    }
}

pub fn adjust_window_rect_with_styles(hwnd: HWND, style: DWORD, style_ex: DWORD, rect: RECT) -> Option<RECT> {
    unsafe { status_map(|r| {
        *r = rect;

        let b_menu = !winuser::GetMenu(hwnd).is_null() as BOOL;
        winuser::AdjustWindowRectEx(r, style as _ , b_menu, style_ex as _)
    }) }
}

pub fn set_cursor_hidden(hidden: bool) {
    static HIDDEN: AtomicBool = AtomicBool::new(false);
    let changed = HIDDEN.swap(hidden, Ordering::SeqCst) ^ hidden;
    if changed {
        unsafe{ winuser::ShowCursor(!hidden as BOOL) };
    }
}

pub fn set_cursor_clip(rect: Option<RECT>) -> Result<(), io::Error> {
    unsafe {
        let rect_ptr = rect.as_ref().map(|r| r as *const RECT).unwrap_or(ptr::null());
        win_to_err(|| winuser::ClipCursor(rect_ptr))
    }
}

pub fn is_focused(window: HWND) -> bool {
    window == unsafe{ winuser::GetActiveWindow() }
}

impl CursorIcon {
    pub(crate) fn to_windows_cursor(self) -> *const wchar_t {
        match self {
            CursorIcon::Arrow | CursorIcon::Default => winuser::IDC_ARROW,
            CursorIcon::Hand => winuser::IDC_HAND,
            CursorIcon::Crosshair => winuser::IDC_CROSS,
            CursorIcon::Text | CursorIcon::VerticalText => winuser::IDC_IBEAM,
            CursorIcon::NotAllowed | CursorIcon::NoDrop => winuser::IDC_NO,
            CursorIcon::Grab | CursorIcon::Grabbing |
            CursorIcon::Move | CursorIcon::AllScroll => winuser::IDC_SIZEALL,
            CursorIcon::EResize | CursorIcon::WResize |
            CursorIcon::EwResize | CursorIcon::ColResize => winuser::IDC_SIZEWE,
            CursorIcon::NResize | CursorIcon::SResize |
            CursorIcon::NsResize | CursorIcon::RowResize => winuser::IDC_SIZENS,
            CursorIcon::NeResize | CursorIcon::SwResize |
            CursorIcon::NeswResize => winuser::IDC_SIZENESW,
            CursorIcon::NwResize | CursorIcon::SeResize |
            CursorIcon::NwseResize => winuser::IDC_SIZENWSE,
            CursorIcon::Wait => winuser::IDC_WAIT,
            CursorIcon::Progress => winuser::IDC_APPSTARTING,
            CursorIcon::Help => winuser::IDC_HELP,
            _ => winuser::IDC_ARROW, // use arrow for the missing cases.
        }
    }
}<|MERGE_RESOLUTION|>--- conflicted
+++ resolved
@@ -1,9 +1,4 @@
-<<<<<<< HEAD
-use std::{self, mem, ptr, slice, io};
-=======
 use std::{mem, ptr, slice, io};
-use std::ops::BitAnd;
->>>>>>> de2f0740
 use std::sync::atomic::{AtomicBool, Ordering};
 
 use crate::window::CursorIcon;
@@ -13,7 +8,7 @@
 use winapi::um::winbase::lstrlenW;
 use winapi::um::winuser;
 
-pub use util::*;
+pub use crate::util::*;
 
 pub fn wchar_to_string(wchar: &[wchar_t]) -> String {
     String::from_utf16_lossy(wchar).to_string()
