--- conflicted
+++ resolved
@@ -187,13 +187,10 @@
         suggested_size: LogicalSize<f64>,
         scale_factor: f64,
     ) {
-<<<<<<< HEAD
         let size = suggested_size.to_physical(scale_factor);
         let new_inner_size = &mut Some(size);
-=======
         let mut size = suggested_size.to_physical(hidpi_factor);
         let new_inner_size = &mut size;
->>>>>>> 755a63d4
         let event = Event::WindowEvent {
             window_id: WindowId(get_window_id(*ns_window)),
             event: WindowEvent::DpiChanged {
@@ -204,13 +201,8 @@
 
         callback.handle_nonuser_event(event, &mut *self.control_flow.lock().unwrap());
 
-<<<<<<< HEAD
-        let physical_size = new_inner_size.unwrap_or(size);
-        let logical_size = physical_size.to_logical(scale_factor);
-=======
         let physical_size = *new_inner_size;
         let logical_size = physical_size.to_logical(hidpi_factor);
->>>>>>> 755a63d4
         let size = NSSize::new(logical_size.width, logical_size.height);
         unsafe { NSWindow::setContentSize_(*ns_window, size) };
     }
