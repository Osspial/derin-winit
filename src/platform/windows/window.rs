#![cfg(target_os = "windows")]

use std::ffi::OsStr;
use std::io;
use std::mem;
use std::os::raw;
use std::os::windows::ffi::OsStrExt;
use std::ptr;
use std::sync::Arc;
use std::sync::Mutex;
use std::sync::mpsc::channel;

use platform::platform::events_loop;
use platform::platform::EventsLoop;
use platform::platform::PlatformSpecificWindowBuilderAttributes;
use platform::platform::MonitorId;
use platform::platform::WindowId;

use CreationError;
use CursorState;
use MouseCursor;
use WindowAttributes;
use MonitorId as RootMonitorId;

use winapi::shared::minwindef::{UINT, WORD, DWORD, BOOL};
use winapi::shared::windef::{HWND, HDC, RECT, POINT};
use winapi::shared::hidusage;
use winapi::um::{winuser, dwmapi, wingdi, libloaderapi, processthreadsapi};
use winapi::um::winnt::{LPCWSTR, LONG};

/// The Win32 implementation of the main `Window` object.
pub struct Window {
    /// Main handle for the window.
    window: WindowWrapper,

    /// The current window state.
    window_state: Arc<Mutex<events_loop::WindowState>>,
}

unsafe impl Send for Window {}
unsafe impl Sync for Window {}

impl Window {
    pub fn new(events_loop: &EventsLoop, w_attr: &WindowAttributes,
               pl_attr: &PlatformSpecificWindowBuilderAttributes) -> Result<Window, CreationError>
    {
        let mut w_attr = Some(w_attr.clone());
        let mut pl_attr = Some(pl_attr.clone());

        let (tx, rx) = channel();

        events_loop.execute_in_thread(move |inserter| {
            // We dispatch an `init` function because of code style.
            let win = unsafe { init(w_attr.take().unwrap(), pl_attr.take().unwrap(), inserter) };
            let _ = tx.send(win);
        });

        rx.recv().unwrap()
    }

    pub fn set_title(&self, text: &str) {
        unsafe {
            let text = OsStr::new(text).encode_wide().chain(Some(0).into_iter())
                                       .collect::<Vec<_>>();

            winuser::SetWindowTextW(self.window.0, text.as_ptr() as LPCWSTR);
        }
    }

    #[inline]
    pub fn show(&self) {
        let current_state = self.window_state.lock().unwrap();
        unsafe {
            let show_variant = match current_state.attributes.focusable {
                true => winuser::SW_SHOW,
                false => winuser::SW_SHOWNA
            };
            winuser::ShowWindow(self.window.0, show_variant);
        }
    }

    #[inline]
    pub fn hide(&self) {
        unsafe {
            winuser::ShowWindow(self.window.0, winuser::SW_HIDE);
        }
    }

    /// See the docs in the crate root file.
    pub fn get_position(&self) -> Option<(i32, i32)> {
        use std::mem;

        let mut placement: winuser::WINDOWPLACEMENT = unsafe { mem::zeroed() };
        placement.length = mem::size_of::<winuser::WINDOWPLACEMENT>() as UINT;

        if unsafe { winuser::GetWindowPlacement(self.window.0, &mut placement) } == 0 {
            return None
        }

        let ref rect = placement.rcNormalPosition;
        Some((rect.left as i32, rect.top as i32))
    }

    pub fn get_inner_position(&self) -> Option<(i32, i32)> {
        use std::mem;

        let mut position: POINT = unsafe{ mem::zeroed() };
        if unsafe{ winuser::ClientToScreen(self.window.0, &mut position) } == 0 {
            return None;
        }

        Some((position.x, position.y))
    }

    /// See the docs in the crate root file.
    pub fn set_position(&self, x: i32, y: i32) {
        unsafe {
            winuser::SetWindowPos(self.window.0, ptr::null_mut(), x as raw::c_int, y as raw::c_int,
                                 0, 0, winuser::SWP_ASYNCWINDOWPOS | winuser::SWP_NOZORDER | winuser::SWP_NOSIZE);
            winuser::UpdateWindow(self.window.0);
        }
    }

    /// See the docs in the crate root file.
    #[inline]
    pub fn get_inner_size(&self) -> Option<(u32, u32)> {
        let mut rect: RECT = unsafe { mem::uninitialized() };

        if unsafe { winuser::GetClientRect(self.window.0, &mut rect) } == 0 {
            return None
        }

        Some((
            (rect.right - rect.left) as u32,
            (rect.bottom - rect.top) as u32
        ))
    }

    /// See the docs in the crate root file.
    #[inline]
    pub fn get_outer_size(&self) -> Option<(u32, u32)> {
        let mut rect: RECT = unsafe { mem::uninitialized() };

        if unsafe { winuser::GetWindowRect(self.window.0, &mut rect) } == 0 {
            return None
        }

        Some((
            (rect.right - rect.left) as u32,
            (rect.bottom - rect.top) as u32
        ))
    }

    /// See the docs in the crate root file.
    pub fn set_inner_size(&self, x: u32, y: u32) {
        unsafe {
            // Calculate the outer size based upon the specified inner size
            let mut rect = RECT { top: 0, left: 0, bottom: y as LONG, right: x as LONG };
            let dw_style = winuser::GetWindowLongA(self.window.0, winuser::GWL_STYLE) as DWORD;
            let b_menu = !winuser::GetMenu(self.window.0).is_null() as BOOL;
            let dw_style_ex = winuser::GetWindowLongA(self.window.0, winuser::GWL_EXSTYLE) as DWORD;
            winuser::AdjustWindowRectEx(&mut rect, dw_style, b_menu, dw_style_ex);
            let outer_x = (rect.right - rect.left).abs() as raw::c_int;
            let outer_y = (rect.top - rect.bottom).abs() as raw::c_int;

            winuser::SetWindowPos(self.window.0, ptr::null_mut(), 0, 0, outer_x, outer_y,
                winuser::SWP_ASYNCWINDOWPOS | winuser::SWP_NOZORDER | winuser::SWP_NOREPOSITION | winuser::SWP_NOMOVE);
            winuser::UpdateWindow(self.window.0);
        }
    }

    /// See the docs in the crate root file.
    #[inline]
    pub fn set_min_dimensions(&self, dimensions: Option<(u32, u32)>) {
        let mut window_state = self.window_state.lock().unwrap();
        window_state.attributes.min_dimensions = dimensions;

        // Make windows re-check the window size bounds.
        if let Some(inner_size) = self.get_inner_size() {
            self.set_inner_size(inner_size.0, inner_size.1);
        }
    }

    /// See the docs in the crate root file.
    #[inline]
    pub fn set_max_dimensions(&self, dimensions: Option<(u32, u32)>) {
        let mut window_state = self.window_state.lock().unwrap();
        window_state.attributes.max_dimensions = dimensions;

        // Make windows re-check the window size bounds.
        if let Some(inner_size) = self.get_inner_size() {
            self.set_inner_size(inner_size.0, inner_size.1);
        }
    }

    // TODO: remove
    pub fn platform_display(&self) -> *mut ::libc::c_void {
        panic!()        // Deprecated function ; we don't care anymore
    }
    // TODO: remove
    pub fn platform_window(&self) -> *mut ::libc::c_void {
        self.window.0 as *mut ::libc::c_void
    }

    /// Returns the `hwnd` of this window.
    #[inline]
    pub fn hwnd(&self) -> HWND {
        self.window.0
    }

    #[inline]
    pub fn set_cursor(&self, cursor: MouseCursor) {
        let cursor_id = match cursor {
            MouseCursor::Arrow | MouseCursor::Default => winuser::IDC_ARROW,
            MouseCursor::Hand => winuser::IDC_HAND,
            MouseCursor::Crosshair => winuser::IDC_CROSS,
            MouseCursor::Text | MouseCursor::VerticalText => winuser::IDC_IBEAM,
            MouseCursor::NotAllowed | MouseCursor::NoDrop => winuser::IDC_NO,
            MouseCursor::Grab | MouseCursor::Grabbing |
            MouseCursor::Move | MouseCursor::AllScroll => winuser::IDC_SIZEALL,
            MouseCursor::EResize | MouseCursor::WResize |
            MouseCursor::EwResize | MouseCursor::ColResize => winuser::IDC_SIZEWE,
            MouseCursor::NResize | MouseCursor::SResize |
            MouseCursor::NsResize | MouseCursor::RowResize => winuser::IDC_SIZENS,
            MouseCursor::NeResize | MouseCursor::SwResize |
            MouseCursor::NeswResize => winuser::IDC_SIZENESW,
            MouseCursor::NwResize | MouseCursor::SeResize |
            MouseCursor::NwseResize => winuser::IDC_SIZENWSE,
            MouseCursor::Wait => winuser::IDC_WAIT,
            MouseCursor::Progress => winuser::IDC_APPSTARTING,
            MouseCursor::Help => winuser::IDC_HELP,
            _ => winuser::IDC_ARROW, // use arrow for the missing cases.
        };

        let mut cur = self.window_state.lock().unwrap();
        cur.cursor = cursor_id;
    }

    // TODO: it should be possible to rework this function by using the `execute_in_thread` method
    // of the events loop.
    pub fn set_cursor_state(&self, state: CursorState) -> Result<(), String> {
        let mut current_state = self.window_state.lock().unwrap();

        let foreground_thread_id = unsafe { winuser::GetWindowThreadProcessId(self.window.0, ptr::null_mut()) };
        let current_thread_id = unsafe { processthreadsapi::GetCurrentThreadId() };

        unsafe { winuser::AttachThreadInput(foreground_thread_id, current_thread_id, 1) };

        let res = match (state, current_state.cursor_state) {
            (CursorState::Normal, CursorState::Normal) => Ok(()),
            (CursorState::Hide, CursorState::Hide) => Ok(()),
            (CursorState::Grab, CursorState::Grab) => Ok(()),

            (CursorState::Hide, CursorState::Normal) => {
                current_state.cursor_state = CursorState::Hide;
                Ok(())
            },

            (CursorState::Normal, CursorState::Hide) => {
                current_state.cursor_state = CursorState::Normal;
                Ok(())
            },

            (CursorState::Grab, CursorState::Normal) | (CursorState::Grab, CursorState::Hide) => {
                unsafe {
                    let mut rect = mem::uninitialized();
                    if winuser::GetClientRect(self.window.0, &mut rect) == 0 {
                        return Err(format!("GetWindowRect failed"));
                    }
                    winuser::ClientToScreen(self.window.0, mem::transmute(&mut rect.left));
                    winuser::ClientToScreen(self.window.0, mem::transmute(&mut rect.right));
                    if winuser::ClipCursor(&rect) == 0 {
                        return Err(format!("ClipCursor failed"));
                    }
                    current_state.cursor_state = CursorState::Grab;
                    Ok(())
                }
            },

            (CursorState::Normal, CursorState::Grab) => {
                unsafe {
                    if winuser::ClipCursor(ptr::null()) == 0 {
                        return Err(format!("ClipCursor failed"));
                    }
                    current_state.cursor_state = CursorState::Normal;
                    Ok(())
                }
            },

            _ => unimplemented!(),
        };

        unsafe { winuser::AttachThreadInput(foreground_thread_id, current_thread_id, 0) };

        res
    }

    #[inline]
    pub fn hidpi_factor(&self) -> f32 {
        1.0
    }

    pub fn set_cursor_position(&self, x: i32, y: i32) -> Result<(), ()> {
        let mut point = POINT {
            x: x,
            y: y,
        };

        unsafe {
            if winuser::ClientToScreen(self.window.0, &mut point) == 0 {
                return Err(());
            }

            if winuser::SetCursorPos(point.x, point.y) == 0 {
                return Err(());
            }
        }

        Ok(())
    }

    #[inline]
    pub fn id(&self) -> WindowId {
        WindowId(self.window.0)
    }

    #[inline]
    pub fn set_maximized(&self, _maximized: bool) {
        unimplemented!()
    }

    #[inline]
    pub fn set_fullscreen(&self, _monitor: Option<RootMonitorId>) {
        unimplemented!()
    }

    #[inline]
    pub fn set_decorations(&self, _decorations: bool) {
        unimplemented!()
    }

    #[inline]
    pub fn get_current_monitor(&self) -> RootMonitorId {
        unimplemented!()
    }
}

impl Drop for Window {
    #[inline]
    fn drop(&mut self) {
        unsafe {
            // We are sending WM_CLOSE, and our callback will process this by calling DefWindowProcW,
            // which in turn will send a WM_DESTROY.
            winuser::PostMessageW(self.window.0, winuser::WM_CLOSE, 0, 0);
        }
    }
}

/// A simple wrapper that destroys the window when it is destroyed.
#[doc(hidden)]
pub struct WindowWrapper(HWND, HDC);

impl Drop for WindowWrapper {
    #[inline]
    fn drop(&mut self) {
        unsafe {
            winuser::DestroyWindow(self.0);
        }
    }
}

unsafe fn init(window: WindowAttributes, pl_attribs: PlatformSpecificWindowBuilderAttributes,
               inserter: events_loop::Inserter) -> Result<Window, CreationError> {
    let title = OsStr::new(&window.title).encode_wide().chain(Some(0).into_iter())
        .collect::<Vec<_>>();

    // registering the window class
    let class_name = register_window_class();

    // building a RECT object with coordinates
    let mut rect = RECT {
        left: 0, right: window.dimensions.unwrap_or((1024, 768)).0 as LONG,
        top: 0, bottom: window.dimensions.unwrap_or((1024, 768)).1 as LONG,
    };

    // switching to fullscreen if necessary
    // this means adjusting the window's position so that it overlaps the right monitor,
    //  and change the monitor's resolution if necessary
    let fullscreen = if let Some(RootMonitorId { ref inner }) = window.fullscreen {
        try!(switch_to_fullscreen(&mut rect, inner));
        true
    } else {
        false
    };

    // computing the style and extended style of the window
<<<<<<< HEAD
    let (mut ex_style, mut style) = (0, winuser::WS_EX_ACCEPTFILES);
    // Popup windows don't appear on the taskbar.
    ex_style |= match window.popup {
        true => winuser::WS_EX_TOOLWINDOW,
        false => winuser::WS_EX_APPWINDOW
=======
    let (mut ex_style, style) = if fullscreen || !window.decorations {
        (winuser::WS_EX_APPWINDOW,
            //winapi::WS_POPUP is incompatible with winapi::WS_CHILD
            if pl_attribs.parent.is_some() {
                winuser::WS_CLIPSIBLINGS | winuser::WS_CLIPCHILDREN | winuser::WS_CHILD
            }
            else {
                winuser::WS_POPUP | winuser::WS_CLIPSIBLINGS | winuser::WS_CLIPCHILDREN
            }
        )
    } else {
        (winuser::WS_EX_APPWINDOW | winuser::WS_EX_WINDOWEDGE,
            winuser::WS_OVERLAPPEDWINDOW | winuser::WS_CLIPSIBLINGS | winuser::WS_CLIPCHILDREN)
>>>>>>> 06fe019e
    };
    match fullscreen || !window.decorations {
        true => {
            style |= winuser::WS_CLIPSIBLINGS | winuser::WS_CLIPCHILDREN;
            // winapi::WS_POPUP is incompatible with winapi::WS_CHILD
            if !pl_attribs.parent.is_some() {
                style |= winuser::WS_POPUP;
            }
        }
        false => {
            ex_style |= winuser::WS_EX_WINDOWEDGE;
            style |= winuser::WS_OVERLAPPEDWINDOW | winuser::WS_CLIPSIBLINGS | winuser::WS_CLIPCHILDREN;
        }
    }
    // let (ex_style, style) = if fullscreen || !window.decorations {
    //     (winuser::WS_EX_APPWINDOW,
    //         //winapi::WS_POPUP is incompatible with winapi::WS_CHILD
    //         if pl_attribs.parent.is_some() {
    //             winuser::WS_CLIPSIBLINGS | winuser::WS_CLIPCHILDREN
    //         }
    //         else {
    //             winuser::WS_POPUP | winuser::WS_CLIPSIBLINGS | winuser::WS_CLIPCHILDREN
    //         }
    //     )
    // } else {
    //     (winuser::WS_EX_APPWINDOW | winuser::WS_EX_WINDOWEDGE,
    //         winuser::WS_OVERLAPPEDWINDOW | winuser::WS_CLIPSIBLINGS | winuser::WS_CLIPCHILDREN)
    // };

    if !window.focusable {
        ex_style |= winuser::WS_EX_NOACTIVATE;
    }

    // adjusting the window coordinates using the style
    winuser::AdjustWindowRectEx(&mut rect, style, 0, ex_style);

    // creating the real window this time, by using the functions in `extra_functions`
    let real_window = {
        let (width, height) = if fullscreen || window.dimensions.is_some() {
            let min_dimensions = window.min_dimensions
                .map(|d| (d.0 as raw::c_int, d.1 as raw::c_int))
                .unwrap_or((0, 0));
            let max_dimensions = window.max_dimensions
                .map(|d| (d.0 as raw::c_int, d.1 as raw::c_int))
                .unwrap_or((raw::c_int::max_value(), raw::c_int::max_value()));

            (
                Some((rect.right - rect.left).min(max_dimensions.0).max(min_dimensions.0)),
                Some((rect.bottom - rect.top).min(max_dimensions.1).max(min_dimensions.1))
            )
        } else {
            (None, None)
        };

        let (x, y) = if fullscreen {
            (Some(rect.left), Some(rect.top))
        } else {
            (None, None)
        };

<<<<<<< HEAD
        let mut style = if !window.visible {
            style
        } else {
            style | winuser::WS_VISIBLE
        };

        if pl_attribs.parent.is_some() {
            style |= winuser::WS_CHILD;
        }

        let handle = winuser::CreateWindowExW(ex_style,
=======
        let handle = winuser::CreateWindowExW(ex_style | winuser::WS_EX_ACCEPTFILES,
>>>>>>> 06fe019e
            class_name.as_ptr(),
            title.as_ptr() as LPCWSTR,
            style | winuser::WS_CLIPSIBLINGS | winuser::WS_CLIPCHILDREN,
            x.unwrap_or(winuser::CW_USEDEFAULT), y.unwrap_or(winuser::CW_USEDEFAULT),
            width.unwrap_or(winuser::CW_USEDEFAULT), height.unwrap_or(winuser::CW_USEDEFAULT),
            pl_attribs.parent.unwrap_or(ptr::null_mut()),
            ptr::null_mut(), libloaderapi::GetModuleHandleW(ptr::null()),
            ptr::null_mut());

        if handle.is_null() {
            return Err(CreationError::OsError(format!("CreateWindowEx function failed: {}",
                                              format!("{}", io::Error::last_os_error()))));
        }

        let hdc = winuser::GetDC(handle);
        if hdc.is_null() {
            return Err(CreationError::OsError(format!("GetDC function failed: {}",
                                              format!("{}", io::Error::last_os_error()))));
        }

        WindowWrapper(handle, hdc)
    };

    // Set up raw mouse input
    {
        let mut rid: winuser::RAWINPUTDEVICE = mem::uninitialized();
        rid.usUsagePage = hidusage::HID_USAGE_PAGE_GENERIC;
        rid.usUsage = hidusage::HID_USAGE_GENERIC_MOUSE;
        rid.dwFlags = 0;
        rid.hwndTarget = real_window.0;

        winuser::RegisterRawInputDevices(&rid, 1, mem::size_of::<winuser::RAWINPUTDEVICE>() as u32);
    }

    if window.visible {
        let show_variant = match window.focusable {
            true => winuser::SW_SHOW,
            false => winuser::SW_SHOWNA
        };
        winuser::ShowWindow(real_window.0, show_variant);
    }

    // Creating a mutex to track the current window state
    let window_state = Arc::new(Mutex::new(events_loop::WindowState {
        cursor: winuser::IDC_ARROW, // use arrow by default
        cursor_state: CursorState::Normal,
        attributes: window.clone(),
        mouse_in_window: false,
    }));

    inserter.insert(real_window.0, window_state.clone());

    // making the window transparent
    if window.transparent {
        let bb = dwmapi::DWM_BLURBEHIND {
            dwFlags: 0x1, // FIXME: DWM_BB_ENABLE;
            fEnable: 1,
            hRgnBlur: ptr::null_mut(),
            fTransitionOnMaximized: 0,
        };

        dwmapi::DwmEnableBlurBehindWindow(real_window.0, &bb);
    }

    // calling SetForegroundWindow if fullscreen
    if fullscreen {
        winuser::SetForegroundWindow(real_window.0);
    }

    Ok(Window {
        window: real_window,
        window_state: window_state,
    })
}

unsafe fn register_window_class() -> Vec<u16> {
    let class_name = OsStr::new("Window Class").encode_wide().chain(Some(0).into_iter())
                                               .collect::<Vec<_>>();

    let class = winuser::WNDCLASSEXW {
        cbSize: mem::size_of::<winuser::WNDCLASSEXW>() as UINT,
        style: winuser::CS_HREDRAW | winuser::CS_VREDRAW | winuser::CS_OWNDC,
        lpfnWndProc: Some(events_loop::callback),
        cbClsExtra: 0,
        cbWndExtra: 0,
        hInstance: libloaderapi::GetModuleHandleW(ptr::null()),
        hIcon: ptr::null_mut(),
        hCursor: ptr::null_mut(),       // must be null in order for cursor state to work properly
        hbrBackground: ptr::null_mut(),
        lpszMenuName: ptr::null(),
        lpszClassName: class_name.as_ptr(),
        hIconSm: ptr::null_mut(),
    };

    // We ignore errors because registering the same window class twice would trigger
    //  an error, and because errors here are detected during CreateWindowEx anyway.
    // Also since there is no weird element in the struct, there is no reason for this
    //  call to fail.
    winuser::RegisterClassExW(&class);

    class_name
}

unsafe fn switch_to_fullscreen(rect: &mut RECT, monitor: &MonitorId)
                               -> Result<(), CreationError>
{
    // adjusting the rect
    {
        let pos = monitor.get_position();
        rect.left += pos.0 as LONG;
        rect.right += pos.0 as LONG;
        rect.top += pos.1 as LONG;
        rect.bottom += pos.1 as LONG;
    }

    // changing device settings
    let mut screen_settings: wingdi::DEVMODEW = mem::zeroed();
    screen_settings.dmSize = mem::size_of::<wingdi::DEVMODEW>() as WORD;
    screen_settings.dmPelsWidth = (rect.right - rect.left) as DWORD;
    screen_settings.dmPelsHeight = (rect.bottom - rect.top) as DWORD;
    screen_settings.dmBitsPerPel = 32;      // TODO: ?
    screen_settings.dmFields = wingdi::DM_BITSPERPEL | wingdi::DM_PELSWIDTH | wingdi::DM_PELSHEIGHT;

    let result = winuser::ChangeDisplaySettingsExW(monitor.get_adapter_name().as_ptr(),
                                                  &mut screen_settings, ptr::null_mut(),
                                                  winuser::CDS_FULLSCREEN, ptr::null_mut());

    if result != winuser::DISP_CHANGE_SUCCESSFUL {
        return Err(CreationError::OsError(format!("ChangeDisplaySettings failed: {}", result)));
    }

    Ok(())
}<|MERGE_RESOLUTION|>--- conflicted
+++ resolved
@@ -394,34 +394,19 @@
     };
 
     // computing the style and extended style of the window
-<<<<<<< HEAD
     let (mut ex_style, mut style) = (0, winuser::WS_EX_ACCEPTFILES);
     // Popup windows don't appear on the taskbar.
     ex_style |= match window.popup {
         true => winuser::WS_EX_TOOLWINDOW,
         false => winuser::WS_EX_APPWINDOW
-=======
-    let (mut ex_style, style) = if fullscreen || !window.decorations {
-        (winuser::WS_EX_APPWINDOW,
-            //winapi::WS_POPUP is incompatible with winapi::WS_CHILD
-            if pl_attribs.parent.is_some() {
-                winuser::WS_CLIPSIBLINGS | winuser::WS_CLIPCHILDREN | winuser::WS_CHILD
-            }
-            else {
-                winuser::WS_POPUP | winuser::WS_CLIPSIBLINGS | winuser::WS_CLIPCHILDREN
-            }
-        )
-    } else {
-        (winuser::WS_EX_APPWINDOW | winuser::WS_EX_WINDOWEDGE,
-            winuser::WS_OVERLAPPEDWINDOW | winuser::WS_CLIPSIBLINGS | winuser::WS_CLIPCHILDREN)
->>>>>>> 06fe019e
     };
     match fullscreen || !window.decorations {
         true => {
             style |= winuser::WS_CLIPSIBLINGS | winuser::WS_CLIPCHILDREN;
             // winapi::WS_POPUP is incompatible with winapi::WS_CHILD
-            if !pl_attribs.parent.is_some() {
-                style |= winuser::WS_POPUP;
+            match pl_attribs.parent.is_some() {
+                true => style |= winuser::WS_CHILD,
+                false => style |= winuser::WS_POPUP
             }
         }
         false => {
@@ -475,21 +460,8 @@
             (None, None)
         };
 
-<<<<<<< HEAD
-        let mut style = if !window.visible {
-            style
-        } else {
-            style | winuser::WS_VISIBLE
-        };
-
-        if pl_attribs.parent.is_some() {
-            style |= winuser::WS_CHILD;
-        }
 
         let handle = winuser::CreateWindowExW(ex_style,
-=======
-        let handle = winuser::CreateWindowExW(ex_style | winuser::WS_EX_ACCEPTFILES,
->>>>>>> 06fe019e
             class_name.as_ptr(),
             title.as_ptr() as LPCWSTR,
             style | winuser::WS_CLIPSIBLINGS | winuser::WS_CLIPCHILDREN,
