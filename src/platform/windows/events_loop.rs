--- conflicted
+++ resolved
@@ -99,20 +99,7 @@
     // This is different from the value in `SavedWindowInfo`! That one represents the DPI saved upon entering
     // fullscreen. This will always be the most recent DPI for the window.
     pub dpi_factor: f64,
-<<<<<<< HEAD
-    pub mouse_buttons_down: u32
-}
-
-pub(crate) struct SubclassInput {
-    pub window_state: Arc<Mutex<WindowState>>,
-    pub event_queue: Rc<RefCell<VecDeque<Event>>>
-}
-
-impl SubclassInput {
-    fn send_event(&self, event: Event) {
-        self.event_queue.borrow_mut().push_back(event);
-    }
-=======
+    pub mouse_buttons_down: u32,
     pub fullscreen: Option<::MonitorId>,
     pub window_icon: Option<WinIcon>,
     pub taskbar_icon: Option<WinIcon>,
@@ -120,7 +107,17 @@
     pub always_on_top: bool,
     pub maximized: bool,
     pub resizable: bool,
->>>>>>> 1c795c3f
+}
+
+pub(crate) struct SubclassInput {
+    pub window_state: Arc<Mutex<WindowState>>,
+    pub event_queue: Rc<RefCell<VecDeque<Event>>>
+}
+
+impl SubclassInput {
+    fn send_event(&self, event: Event) {
+        self.event_queue.borrow_mut().push_back(event);
+    }
 }
 
 impl WindowState {
@@ -355,12 +352,9 @@
     /// Executes a function in the event loop thread. If we're already in the event loop thread,
     /// we just call the function directly.
     ///
-<<<<<<< HEAD
     /// Note that we use a FnMut instead of a FnOnce because we're too lazy to create an equivalent
     /// to the unstable FnBox.
-    pub(super) fn execute_in_thread<F>(&self, mut function: F)
-        where F: FnMut() + Send + 'static
-=======
+    ///
     /// The `Inserted` can be used to inject a `WindowState` for the callback to use. The state is
     /// removed automatically if the callback receives a `WM_CLOSE` message for the window.
     ///
@@ -368,10 +362,9 @@
     /// `WindowState` then you should call this within the lock of `WindowState`. Otherwise the
     /// events may be sent to the other thread in different order to the one in which you set
     /// `WindowState`, leaving them out of sync.
-    pub fn execute_in_thread<F>(&self, function: F)
+    pub fn execute_in_thread<F>(&self, mut function: F)
     where
-        F: FnMut(Inserter) + Send + 'static,
->>>>>>> 1c795c3f
+        F: FnMut() + Send + 'static,
     {
         unsafe {
             if self.in_event_loop_thread() {
