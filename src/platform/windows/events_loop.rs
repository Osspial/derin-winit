//! An events loop on Win32 is a background thread.
//!
//! Creating an events loop spawns a thread and blocks it in a permanent Win32 events loop.
//! Destroying the events loop stops the thread.
//!
//! You can use the `execute_in_thread` method to execute some code in the background thread.
//! Since Win32 requires you to create a window in the right thread, you must use this method
//! to create a window.
//!
//! If you create a window whose class is set to `callback`, the window's events will be
//! propagated with `run_forever` and `poll_events`.
//! The closure passed to the `execute_in_thread` method takes an `Inserter` that you can use to
//! add a `WindowState` entry to a list of window to be used by the callback.

use std::{mem, panic, ptr, thread};
use std::any::Any;
use std::cell::RefCell;
use std::collections::HashMap;
use std::os::windows::io::AsRawHandle;
use std::sync::{Arc, mpsc, Mutex};

use backtrace::Backtrace;
use winapi::ctypes::c_int;
use winapi::shared::minwindef::{
    BOOL,
    DWORD,
    HIWORD,
    INT,
    LOWORD,
    LPARAM,
    LRESULT,
    UINT,
    WPARAM,
};
use winapi::shared::windef::{HWND, POINT, RECT};
use winapi::shared::windowsx;
use winapi::shared::winerror::S_OK;
use winapi::um::{libloaderapi, processthreadsapi, ole2, winuser};
use winapi::um::oleidl::LPDROPTARGET;
use winapi::um::winnt::{LONG, LPCSTR, SHORT};

use {
    ControlFlow,
    Event,
    EventsLoopClosed,
    KeyboardInput,
    LogicalPosition,
    LogicalSize,
    PhysicalSize,
    WindowEvent,
    WindowId as SuperWindowId,
};
use events::{DeviceEvent, Touch, TouchPhase};
use platform::platform::{event, Cursor, WindowId, DEVICE_ID, wrap_device_id, util};
use platform::platform::dpi::{
    become_dpi_aware,
    dpi_to_scale_factor,
    enable_non_client_dpi_scaling,
    get_hwnd_scale_factor,
};
use platform::platform::drop_handler::FileDropHandler;
use platform::platform::event::{handle_extended_keys, process_key_params, vkey_to_winit_vkey};
use platform::platform::icon::WinIcon;
use platform::platform::raw_input::{get_raw_input_data, get_raw_mouse_button_state};
use platform::platform::window::adjust_size;

/// Contains saved window info for switching between fullscreen
#[derive(Clone)]
pub struct SavedWindowInfo {
    /// Window style
    pub style: LONG,
    /// Window ex-style
    pub ex_style: LONG,
    /// Window position and size
    pub rect: RECT,
    // Since a window can be fullscreened to a different monitor, a DPI change can be triggered. This could result in
    // the window being automitcally resized to smaller/larger than it was supposed to be restored to, so we thus must
    // check if the post-fullscreen DPI matches the pre-fullscreen DPI.
    pub is_fullscreen: bool,
    pub dpi_factor: Option<f64>,
}

/// Contains information about states and the window that the callback is going to use.
#[derive(Clone)]
pub struct WindowState {
    /// Cursor to set at the next `WM_SETCURSOR` event received.
    pub cursor: Cursor,
    pub cursor_grabbed: bool,
    pub cursor_hidden: bool,
    /// Used by `WM_GETMINMAXINFO`.
    pub max_size: Option<PhysicalSize>,
    pub min_size: Option<PhysicalSize>,
    /// Will contain `true` if the mouse is hovering the window.
    pub mouse_in_window: bool,
    /// Saved window info for fullscreen restored
    pub saved_window_info: Option<SavedWindowInfo>,
    // This is different from the value in `SavedWindowInfo`! That one represents the DPI saved upon entering
    // fullscreen. This will always be the most recent DPI for the window.
    pub dpi_factor: f64,
    pub fullscreen: Option<::MonitorId>,
    pub window_icon: Option<WinIcon>,
    pub taskbar_icon: Option<WinIcon>,
    pub decorations: bool,
    pub always_on_top: bool,
    pub maximized: bool,
    pub resizable: bool,
}

impl WindowState {
    pub fn update_min_max(&mut self, old_dpi_factor: f64, new_dpi_factor: f64) {
        let scale_factor = new_dpi_factor / old_dpi_factor;
        let dpi_adjuster = |mut physical_size: PhysicalSize| -> PhysicalSize {
            physical_size.width *= scale_factor;
            physical_size.height *= scale_factor;
            physical_size
        };
        self.max_size = self.max_size.map(&dpi_adjuster);
        self.min_size = self.min_size.map(&dpi_adjuster);
    }
}

/// Dummy object that allows inserting a window's state.
// We store a pointer in order to !impl Send and Sync.
pub struct Inserter(*mut u8);

impl Inserter {
    /// Inserts a window's state for the callback to use. The state is removed automatically if the
    /// callback receives a `WM_CLOSE` message for the window.
    pub fn insert(&self, window: HWND, state: Arc<Mutex<WindowState>>) {
        CONTEXT_STASH.with(|context_stash| {
            let mut context_stash = context_stash.borrow_mut();
            let was_in = context_stash.as_mut().unwrap().windows.insert(window, state);
            assert!(was_in.is_none());
        });
    }
}

pub struct EventsLoop {
    thread_msg_target: HWND,
    // Id of the background thread from the Win32 API.
    thread_id: DWORD,
    // Receiver for the events. The sender is in the background thread.
<<<<<<< HEAD
    receiver: mpsc::Receiver<EventsLoopEvent>,
}

enum EventsLoopEvent {
    WinitEvent(Event),
    Panic(PanicError),
=======
    receiver: mpsc::Receiver<Event>,
    // Sender instance that's paired with the receiver. Used to construct an `EventsLoopProxy`.
    sender: mpsc::Sender<Event>,
>>>>>>> df5d66b5
}

impl EventsLoop {
    pub fn new() -> EventsLoop {
        Self::with_dpi_awareness(true)
    }

    pub fn with_dpi_awareness(dpi_aware: bool) -> EventsLoop {
        struct InitData {
            thread_msg_target: HWND,
        }
        unsafe impl Send for InitData {}

        become_dpi_aware(dpi_aware);

        // The main events transfer channel.
        let (tx, rx) = mpsc::channel();

        // Channel to send initialization data created on the event loop thread back to the main
        // thread.
        let (init_tx, init_rx) = mpsc::sync_channel(0);

        let thread_sender = tx.clone();
        let thread = thread::spawn(move || {
<<<<<<< HEAD
            let panic_sender = tx.clone();
=======
            let tx = thread_sender;
            let thread_msg_target = thread_event_target_window();

>>>>>>> df5d66b5
            CONTEXT_STASH.with(|context_stash| {
                *context_stash.borrow_mut() = Some(ThreadLocalData {
                    sender: tx,
                    windows: HashMap::with_capacity(4),
                    file_drop_handlers: HashMap::with_capacity(4),
                    mouse_buttons_down: 0,
                    panic_error: None,
                });
            });

            unsafe {
                // Calling `PostThreadMessageA` on a thread that does not have an events queue yet
                // will fail. In order to avoid this situation, we call `IsGuiThread` to initialize
                // it.
                winuser::IsGUIThread(1);
                // Then only we unblock the `new()` function. We are sure that we don't call
                // `PostThreadMessageA()` before `new()` returns.
                init_tx.send(InitData{ thread_msg_target }).ok();
                drop(init_tx);

                let mut msg = mem::uninitialized();

                loop {
                    if winuser::GetMessageW(&mut msg, ptr::null_mut(), 0, 0) == 0 {
                        // If a panic occurred in the child callback, forward the panic information
                        // to the parent thread.
                        let panic_payload_opt = CONTEXT_STASH.with(|stash|
                            stash.borrow_mut().as_mut()
                                 .and_then(|s| s.panic_error.take())
                        );
                        if let Some(panic_payload) = panic_payload_opt {
                            panic_sender.send(EventsLoopEvent::Panic(panic_payload)).unwrap();
                        };

                        // Only happens if the message is `WM_QUIT`.
                        debug_assert_eq!(msg.message, winuser::WM_QUIT);
                        break;
                    }

                    // Calls `callback` below.
                    winuser::TranslateMessage(&msg);
                    winuser::DispatchMessageW(&msg);
                }
            }
        });

        // Blocks this function until the background thread has an events loop. See other comments.
        let InitData { thread_msg_target } = init_rx.recv().unwrap();

        let thread_id = unsafe {
            let handle = mem::transmute(thread.as_raw_handle());
            processthreadsapi::GetThreadId(handle)
        };

        EventsLoop {
            thread_msg_target,
            thread_id,
            receiver: rx,
            sender: tx,
        }
    }

    pub fn poll_events<F>(&mut self, mut callback: F)
        where F: FnMut(Event)
    {
        loop {
            let event = match self.receiver.try_recv() {
                Ok(EventsLoopEvent::WinitEvent(e)) => e,
                Ok(EventsLoopEvent::Panic(panic)) => {
                    eprintln!("resume child thread unwind at {:?}", Backtrace::new());
                    panic::resume_unwind(panic)
                },
                Err(_) => break,
            };

            callback(event);
        }
    }

    pub fn run_forever<F>(&mut self, mut callback: F)
        where F: FnMut(Event) -> ControlFlow
    {
        loop {
            let event = match self.receiver.recv() {
                Ok(EventsLoopEvent::WinitEvent(e)) => e,
                Ok(EventsLoopEvent::Panic(panic)) => {
                    eprintln!("resume child thread unwind at {:?}", Backtrace::new());
                    panic::resume_unwind(panic)
                },
                Err(_) => break,
            };

            let flow = callback(event);
            match flow {
                ControlFlow::Continue => continue,
                ControlFlow::Break => break,
            }
        }
    }

    pub fn create_proxy(&self) -> EventsLoopProxy {
        EventsLoopProxy {
            thread_msg_target: self.thread_msg_target,
            sender: self.sender.clone(),
        }
    }

    /// Executes a function in the background thread.
    ///
    /// Note that we use a FnMut instead of a FnOnce because we're too lazy to create an equivalent
    /// to the unstable FnBox.
    ///
    /// The `Inserted` can be used to inject a `WindowState` for the callback to use. The state is
    /// removed automatically if the callback receives a `WM_CLOSE` message for the window.
    pub(super) fn execute_in_thread<F>(&self, function: F)
        where F: FnMut(Inserter) + Send + 'static
    {
        self.create_proxy().execute_in_thread(function)
    }
}

impl Drop for EventsLoop {
    fn drop(&mut self) {
        unsafe {
            // Posting `WM_QUIT` will cause `GetMessage` to stop.
            winuser::PostThreadMessageA(self.thread_id, winuser::WM_QUIT, 0, 0);
        }
    }
}

#[derive(Clone)]
pub struct EventsLoopProxy {
    thread_msg_target: HWND,
    sender: mpsc::Sender<Event>,
}

unsafe impl Send for EventsLoopProxy {}
unsafe impl Sync for EventsLoopProxy {}

impl EventsLoopProxy {
    pub fn wakeup(&self) -> Result<(), EventsLoopClosed> {
        self.sender.send(Event::Awakened).map_err(|_| EventsLoopClosed)
    }

    /// Executes a function in the background thread.
    ///
    /// Note that we use FnMut instead of FnOnce because boxing FnOnce won't work on stable Rust
    /// until 2030 when the design of Box is finally complete.
    /// https://github.com/rust-lang/rust/issues/28796
    ///
    /// The `Inserted` can be used to inject a `WindowState` for the callback to use. The state is
    /// removed automatically if the callback receives a `WM_CLOSE` message for the window.
    ///
    /// Note that if you are using this to change some property of a window and updating
    /// `WindowState` then you should call this within the lock of `WindowState`. Otherwise the
    /// events may be sent to the other thread in different order to the one in which you set
    /// `WindowState`, leaving them out of sync.
    pub fn execute_in_thread<F>(&self, function: F)
    where
        F: FnMut(Inserter) + Send + 'static,
    {
        // We are using double-boxing here because it make casting back much easier
        let double_box = Box::new(Box::new(function) as Box<FnMut(_)>);
        let raw = Box::into_raw(double_box);

        let res = unsafe {
            winuser::PostMessageW(
                self.thread_msg_target,
                *EXEC_MSG_ID,
                raw as *mut () as usize as WPARAM,
                0,
            )
        };
        assert!(res != 0, "PostMessage failed; is the messages queue full?");
    }
}

lazy_static! {
    // Message sent when we want to execute a closure in the thread.
    // WPARAM contains a Box<Box<FnMut()>> that must be retrieved with `Box::from_raw`,
    // and LPARAM is unused.
    static ref EXEC_MSG_ID: u32 = {
        unsafe {
            winuser::RegisterWindowMessageA("Winit::ExecMsg\0".as_ptr() as LPCSTR)
        }
    };
    // Message sent by a `Window` when it wants to be destroyed by the main thread.
    // WPARAM and LPARAM are unused.
    pub static ref DESTROY_MSG_ID: u32 = {
        unsafe {
            winuser::RegisterWindowMessageA("Winit::DestroyMsg\0".as_ptr() as LPCSTR)
        }
    };
    // Message sent by a `Window` after creation if it has a DPI != 96.
    // WPARAM is the the DPI (u32). LOWORD of LPARAM is width, and HIWORD is height.
    pub static ref INITIAL_DPI_MSG_ID: u32 = {
        unsafe {
            winuser::RegisterWindowMessageA("Winit::InitialDpiMsg\0".as_ptr() as LPCSTR)
        }
    };
    static ref THREAD_EVENT_TARGET_WINDOW_CLASS: Vec<u16> = unsafe {
        use std::ffi::OsStr;
        use std::os::windows::ffi::OsStrExt;

        let class_name: Vec<_> = OsStr::new("Winit Thread Event Target")
            .encode_wide()
            .chain(Some(0).into_iter())
            .collect();

        let class = winuser::WNDCLASSEXW {
            cbSize: mem::size_of::<winuser::WNDCLASSEXW>() as UINT,
            style: 0,
            lpfnWndProc: Some(thread_event_target_callback),
            cbClsExtra: 0,
            cbWndExtra: 0,
            hInstance: libloaderapi::GetModuleHandleW(ptr::null()),
            hIcon: ptr::null_mut(),
            hCursor: ptr::null_mut(), // must be null in order for cursor state to work properly
            hbrBackground: ptr::null_mut(),
            lpszMenuName: ptr::null(),
            lpszClassName: class_name.as_ptr(),
            hIconSm: ptr::null_mut(),
        };

        winuser::RegisterClassExW(&class);

        class_name
    };
}

fn thread_event_target_window() -> HWND {
    unsafe {
        let window = winuser::CreateWindowExW(
            winuser::WS_EX_NOACTIVATE | winuser::WS_EX_TRANSPARENT | winuser::WS_EX_LAYERED,
            THREAD_EVENT_TARGET_WINDOW_CLASS.as_ptr(),
            ptr::null_mut(),
            0,
            0, 0,
            0, 0,
            ptr::null_mut(),
            ptr::null_mut(),
            libloaderapi::GetModuleHandleW(ptr::null()),
            ptr::null_mut(),
        );
        winuser::SetWindowLongPtrW(
            window,
            winuser::GWL_STYLE,
            (winuser::WS_VISIBLE | winuser::WS_POPUP) as _
        );

        window
    }
}

// There's no parameters passed to the callback function, so it needs to get its context stashed
// in a thread-local variable.
thread_local!(static CONTEXT_STASH: RefCell<Option<ThreadLocalData>> = RefCell::new(None));
struct ThreadLocalData {
    sender: mpsc::Sender<EventsLoopEvent>,
    windows: HashMap<HWND, Arc<Mutex<WindowState>>>,
    file_drop_handlers: HashMap<HWND, FileDropHandler>, // Each window has its own drop handler.
    mouse_buttons_down: u32,
    panic_error: Option<PanicError>,
}
type PanicError = Box<Any + Send + 'static>;

// Utility function that dispatches an event on the current thread.
pub fn send_event(event: Event) {
    CONTEXT_STASH.with(|context_stash| {
        let context_stash = context_stash.borrow();

        let _ = context_stash.as_ref().unwrap().sender.send(EventsLoopEvent::WinitEvent(event));   // Ignoring if closed
    });
}

/// Capture mouse input, allowing `window` to receive mouse events when the cursor is outside of
/// the window.
unsafe fn capture_mouse(window: HWND) {
    let set_capture = CONTEXT_STASH.with(|context_stash| {
        let mut context_stash = context_stash.borrow_mut();
        if let Some(context_stash) = context_stash.as_mut() {
            context_stash.mouse_buttons_down += 1;
            true
        } else {
            false
        }
    });
    if set_capture {
        winuser::SetCapture(window);
    }
}

/// Release mouse input, stopping windows on this thread from receiving mouse input when the cursor
/// is outside the window.
unsafe fn release_mouse() {
    let release_capture = CONTEXT_STASH.with(|context_stash| {
        let mut context_stash = context_stash.borrow_mut();
        if let Some(context_stash) = context_stash.as_mut() {
            context_stash.mouse_buttons_down = context_stash.mouse_buttons_down.saturating_sub(1);
            if context_stash.mouse_buttons_down == 0 {
                return true;
            }
        }
        false
    });
    if release_capture {
        winuser::ReleaseCapture();
    }
}

pub unsafe fn run_catch_panic<F, R>(error: R, f: F) -> R
    where F: panic::UnwindSafe + FnOnce() -> R
{
    // If a panic has been triggered, cancel all future operations in the function.
    if CONTEXT_STASH.with(|stash| stash.borrow().as_ref().map(|s| s.panic_error.is_some()).unwrap_or(false)) {
        return error;
    }

    let callback_result = panic::catch_unwind(f);
    match callback_result {
        Ok(lresult) => lresult,
        Err(err) => CONTEXT_STASH.with(|context_stash| {
            let mut context_stash = context_stash.borrow_mut();
            if let Some(context_stash) = context_stash.as_mut() {
                context_stash.panic_error = Some(err);
                winuser::PostQuitMessage(-1);
            }
            error
        })
    }
}

/// Any window whose callback is configured to this function will have its events propagated
/// through the events loop of the thread the window was created in.
//
// This is the callback that is called by `DispatchMessage` in the events loop.
//
// Returning 0 tells the Win32 API that the message has been processed.
// FIXME: detect WM_DWMCOMPOSITIONCHANGED and call DwmEnableBlurBehindWindow if necessary
pub unsafe extern "system" fn callback(
    window: HWND,
    msg: UINT,
    wparam: WPARAM,
    lparam: LPARAM,
) -> LRESULT {
    // Unwinding into foreign code is undefined behavior. So we catch any panics that occur in our
    // code, and if a panic happens we cancel any future operations.
    run_catch_panic(-1, || callback_inner(window, msg, wparam, lparam))
}

unsafe fn callback_inner(
    window: HWND,
    msg: UINT,
    wparam: WPARAM,
    lparam: LPARAM,
) -> LRESULT {
    match msg {
        winuser::WM_CREATE => {
            use winapi::shared::winerror::{OLE_E_WRONGCOMPOBJ, RPC_E_CHANGED_MODE};
            let ole_init_result = ole2::OleInitialize(ptr::null_mut());
            // It is ok if the initialize result is `S_FALSE` because it might happen that
            // multiple windows are created on the same thread.
            if ole_init_result == OLE_E_WRONGCOMPOBJ {
                panic!("OleInitialize failed! Result was: `OLE_E_WRONGCOMPOBJ`");
            } else if ole_init_result == RPC_E_CHANGED_MODE {
                panic!("OleInitialize failed! Result was: `RPC_E_CHANGED_MODE`");
            }

            CONTEXT_STASH.with(|context_stash| {
                let mut context_stash = context_stash.borrow_mut();

                let drop_handlers = &mut context_stash.as_mut().unwrap().file_drop_handlers;
                let new_handler = FileDropHandler::new(window);
                let handler_interface_ptr = &mut (*new_handler.data).interface as LPDROPTARGET;
                drop_handlers.insert(window, new_handler);

                assert_eq!(ole2::RegisterDragDrop(window, handler_interface_ptr), S_OK);
            });
            0
        },

        winuser::WM_NCCREATE => {
            enable_non_client_dpi_scaling(window);
            winuser::DefWindowProcW(window, msg, wparam, lparam)
        },

        winuser::WM_CLOSE => {
            use events::WindowEvent::CloseRequested;
            send_event(Event::WindowEvent {
                window_id: SuperWindowId(WindowId(window)),
                event: CloseRequested
            });
            0
        },

        winuser::WM_DESTROY => {
            use events::WindowEvent::Destroyed;
            CONTEXT_STASH.with(|context_stash| {
                let mut context_stash = context_stash.borrow_mut();
                ole2::RevokeDragDrop(window);
                let context_stash_mut = context_stash.as_mut().unwrap();
                context_stash_mut.file_drop_handlers.remove(&window);
                context_stash_mut.windows.remove(&window);
            });
            send_event(Event::WindowEvent {
                window_id: SuperWindowId(WindowId(window)),
                event: Destroyed
            });
            0
        },

        winuser::WM_PAINT => {
            use events::WindowEvent::Refresh;
            send_event(Event::WindowEvent {
                window_id: SuperWindowId(WindowId(window)),
                event: Refresh,
            });
            winuser::DefWindowProcW(window, msg, wparam, lparam)
        },

        // WM_MOVE supplies client area positions, so we send Moved here instead.
        winuser::WM_WINDOWPOSCHANGED => {
            use events::WindowEvent::Moved;

            let windowpos = lparam as *const winuser::WINDOWPOS;
            if (*windowpos).flags & winuser::SWP_NOMOVE != winuser::SWP_NOMOVE {
                let dpi_factor = get_hwnd_scale_factor(window);
                let logical_position = LogicalPosition::from_physical(
                    ((*windowpos).x, (*windowpos).y),
                    dpi_factor,
                );
                send_event(Event::WindowEvent {
                    window_id: SuperWindowId(WindowId(window)),
                    event: Moved(logical_position),
                });
            }

            // This is necessary for us to still get sent WM_SIZE.
            winuser::DefWindowProcW(window, msg, wparam, lparam)
        },

        winuser::WM_SIZE => {
            use events::WindowEvent::Resized;
            let w = LOWORD(lparam as DWORD) as u32;
            let h = HIWORD(lparam as DWORD) as u32;

            // Wait for the parent thread to process the resize event before returning from the
            // callback.
            CONTEXT_STASH.with(|context_stash| {
                let mut context_stash = context_stash.borrow_mut();
                let cstash = context_stash.as_mut().unwrap();

                let dpi_factor = get_hwnd_scale_factor(window);
                let logical_size = LogicalSize::from_physical((w, h), dpi_factor);
                let event = Event::WindowEvent {
                    window_id: SuperWindowId(WindowId(window)),
                    event: Resized(logical_size),
                };

                cstash.sender.send(EventsLoopEvent::WinitEvent(event)).ok();
            });
            0
        },

        winuser::WM_CHAR => {
            use std::mem;
            use events::WindowEvent::ReceivedCharacter;
            let chr: char = mem::transmute(wparam as u32);
            send_event(Event::WindowEvent {
                window_id: SuperWindowId(WindowId(window)),
                event: ReceivedCharacter(chr),
            });
            0
        },

        // Prevents default windows menu hotkeys playing unwanted
        // "ding" sounds. Alternatively could check for WM_SYSCOMMAND
        // with wparam being SC_KEYMENU, but this may prevent some
        // other unwanted default hotkeys as well.
        winuser::WM_SYSCHAR => {
            0
        }

        winuser::WM_MOUSEMOVE => {
            use events::WindowEvent::{CursorEntered, CursorMoved};
            let mouse_outside_window = CONTEXT_STASH.with(|context_stash| {
                let mut context_stash = context_stash.borrow_mut();
                if let Some(context_stash) = context_stash.as_mut() {
                    if let Some(w) = context_stash.windows.get_mut(&window) {
                        let mut w = w.lock().unwrap();
                        if !w.mouse_in_window {
                            w.mouse_in_window = true;
                            return true;
                        }
                    }
                }

                false
            });

            if mouse_outside_window {
                send_event(Event::WindowEvent {
                    window_id: SuperWindowId(WindowId(window)),
                    event: CursorEntered { device_id: DEVICE_ID },
                });

                // Calling TrackMouseEvent in order to receive mouse leave events.
                winuser::TrackMouseEvent(&mut winuser::TRACKMOUSEEVENT {
                    cbSize: mem::size_of::<winuser::TRACKMOUSEEVENT>() as DWORD,
                    dwFlags: winuser::TME_LEAVE,
                    hwndTrack: window,
                    dwHoverTime: winuser::HOVER_DEFAULT,
                });
            }

            let x = windowsx::GET_X_LPARAM(lparam) as f64;
            let y = windowsx::GET_Y_LPARAM(lparam) as f64;
            let dpi_factor = get_hwnd_scale_factor(window);
            let position = LogicalPosition::from_physical((x, y), dpi_factor);

            send_event(Event::WindowEvent {
                window_id: SuperWindowId(WindowId(window)),
                event: CursorMoved { device_id: DEVICE_ID, position, modifiers: event::get_key_mods() },
            });

            0
        },

        winuser::WM_MOUSELEAVE => {
            use events::WindowEvent::CursorLeft;
            let mouse_in_window = CONTEXT_STASH.with(|context_stash| {
                let mut context_stash = context_stash.borrow_mut();
                if let Some(context_stash) = context_stash.as_mut() {
                    if let Some(w) = context_stash.windows.get_mut(&window) {
                        let mut w = w.lock().unwrap();
                        if w.mouse_in_window {
                            w.mouse_in_window = false;
                            return true;
                        }
                    }
                }

                false
            });

            if mouse_in_window {
                send_event(Event::WindowEvent {
                    window_id: SuperWindowId(WindowId(window)),
                    event: CursorLeft { device_id: DEVICE_ID }
                });
            }

            0
        },

        winuser::WM_MOUSEWHEEL => {
            use events::MouseScrollDelta::LineDelta;
            use events::TouchPhase;

            let value = (wparam >> 16) as i16;
            let value = value as i32;
            let value = value as f32 / winuser::WHEEL_DELTA as f32;

            send_event(Event::WindowEvent {
                window_id: SuperWindowId(WindowId(window)),
                event: WindowEvent::MouseWheel { device_id: DEVICE_ID, delta: LineDelta(0.0, value), phase: TouchPhase::Moved, modifiers: event::get_key_mods() },
            });

            0
        },

        winuser::WM_KEYDOWN | winuser::WM_SYSKEYDOWN => {
            use events::ElementState::Pressed;
            use events::VirtualKeyCode;
            if msg == winuser::WM_SYSKEYDOWN && wparam as i32 == winuser::VK_F4 {
                winuser::DefWindowProcW(window, msg, wparam, lparam)
            } else {
                if let Some((scancode, vkey)) = process_key_params(wparam, lparam) {
                    send_event(Event::WindowEvent {
                        window_id: SuperWindowId(WindowId(window)),
                        event: WindowEvent::KeyboardInput {
                            device_id: DEVICE_ID,
                            input: KeyboardInput {
                                state: Pressed,
                                scancode: scancode,
                                virtual_keycode: vkey,
                                modifiers: event::get_key_mods(),
                            }
                        }
                    });
                    // Windows doesn't emit a delete character by default, but in order to make it
                    // consistent with the other platforms we'll emit a delete character here.
                    if vkey == Some(VirtualKeyCode::Delete) {
                        send_event(Event::WindowEvent {
                            window_id: SuperWindowId(WindowId(window)),
                            event: WindowEvent::ReceivedCharacter('\u{7F}'),
                        });
                    }
                }
                0
            }
        },

        winuser::WM_KEYUP | winuser::WM_SYSKEYUP => {
            use events::ElementState::Released;
            if let Some((scancode, vkey)) = process_key_params(wparam, lparam) {
                send_event(Event::WindowEvent {
                    window_id: SuperWindowId(WindowId(window)),
                    event: WindowEvent::KeyboardInput {
                        device_id: DEVICE_ID,
                        input: KeyboardInput {
                            state: Released,
                            scancode: scancode,
                            virtual_keycode: vkey,
                            modifiers: event::get_key_mods(),
                        },
                    }
                });
            }
            0
        },

        winuser::WM_LBUTTONDOWN => {
            use events::WindowEvent::MouseInput;
            use events::MouseButton::Left;
            use events::ElementState::Pressed;

            capture_mouse(window);

            send_event(Event::WindowEvent {
                window_id: SuperWindowId(WindowId(window)),
                event: MouseInput { device_id: DEVICE_ID, state: Pressed, button: Left, modifiers: event::get_key_mods() }
            });
            0
        },

        winuser::WM_LBUTTONUP => {
            use events::WindowEvent::MouseInput;
            use events::MouseButton::Left;
            use events::ElementState::Released;

            release_mouse();

            send_event(Event::WindowEvent {
                window_id: SuperWindowId(WindowId(window)),
                event: MouseInput { device_id: DEVICE_ID, state: Released, button: Left, modifiers: event::get_key_mods() }
            });
            0
        },

        winuser::WM_RBUTTONDOWN => {
            use events::WindowEvent::MouseInput;
            use events::MouseButton::Right;
            use events::ElementState::Pressed;

            capture_mouse(window);

            send_event(Event::WindowEvent {
                window_id: SuperWindowId(WindowId(window)),
                event: MouseInput { device_id: DEVICE_ID, state: Pressed, button: Right, modifiers: event::get_key_mods() }
            });
            0
        },

        winuser::WM_RBUTTONUP => {
            use events::WindowEvent::MouseInput;
            use events::MouseButton::Right;
            use events::ElementState::Released;

            release_mouse();

            send_event(Event::WindowEvent {
                window_id: SuperWindowId(WindowId(window)),
                event: MouseInput { device_id: DEVICE_ID, state: Released, button: Right, modifiers: event::get_key_mods() }
            });
            0
        },

        winuser::WM_MBUTTONDOWN => {
            use events::WindowEvent::MouseInput;
            use events::MouseButton::Middle;
            use events::ElementState::Pressed;

            capture_mouse(window);

            send_event(Event::WindowEvent {
                window_id: SuperWindowId(WindowId(window)),
                event: MouseInput { device_id: DEVICE_ID, state: Pressed, button: Middle, modifiers: event::get_key_mods() }
            });
            0
        },

        winuser::WM_MBUTTONUP => {
            use events::WindowEvent::MouseInput;
            use events::MouseButton::Middle;
            use events::ElementState::Released;

            release_mouse();

            send_event(Event::WindowEvent {
                window_id: SuperWindowId(WindowId(window)),
                event: MouseInput { device_id: DEVICE_ID, state: Released, button: Middle, modifiers: event::get_key_mods() }
            });
            0
        },

        winuser::WM_XBUTTONDOWN => {
            use events::WindowEvent::MouseInput;
            use events::MouseButton::Other;
            use events::ElementState::Pressed;
            let xbutton = winuser::GET_XBUTTON_WPARAM(wparam);

            capture_mouse(window);

            send_event(Event::WindowEvent {
                window_id: SuperWindowId(WindowId(window)),
                event: MouseInput { device_id: DEVICE_ID, state: Pressed, button: Other(xbutton as u8), modifiers: event::get_key_mods() }
            });
            0
        },

        winuser::WM_XBUTTONUP => {
            use events::WindowEvent::MouseInput;
            use events::MouseButton::Other;
            use events::ElementState::Released;
            let xbutton = winuser::GET_XBUTTON_WPARAM(wparam);

            release_mouse();

            send_event(Event::WindowEvent {
                window_id: SuperWindowId(WindowId(window)),
                event: MouseInput { device_id: DEVICE_ID, state: Released, button: Other(xbutton as u8), modifiers: event::get_key_mods() }
            });
            0
        },

        winuser::WM_INPUT_DEVICE_CHANGE => {
            let event = match wparam as _ {
                winuser::GIDC_ARRIVAL => DeviceEvent::Added,
                winuser::GIDC_REMOVAL => DeviceEvent::Removed,
                _ => unreachable!(),
            };

            send_event(Event::DeviceEvent {
                device_id: wrap_device_id(lparam as _),
                event,
            });

            winuser::DefWindowProcW(window, msg, wparam, lparam)
        },

        winuser::WM_INPUT => {
            use events::DeviceEvent::{Motion, MouseMotion, MouseWheel, Button, Key};
            use events::MouseScrollDelta::LineDelta;
            use events::ElementState::{Pressed, Released};

            if let Some(data) = get_raw_input_data(lparam as _) {
                let device_id = wrap_device_id(data.header.hDevice as _);

                if data.header.dwType == winuser::RIM_TYPEMOUSE {
                    let mouse = data.data.mouse();

                    if util::has_flag(mouse.usFlags, winuser::MOUSE_MOVE_RELATIVE) {
                        let x = mouse.lLastX as f64;
                        let y = mouse.lLastY as f64;

                        if x != 0.0 {
                            send_event(Event::DeviceEvent {
                                device_id,
                                event: Motion { axis: 0, value: x }
                            });
                        }

                        if y != 0.0 {
                            send_event(Event::DeviceEvent {
                                device_id,
                                event: Motion { axis: 1, value: y }
                            });
                        }

                        if x != 0.0 || y != 0.0 {
                            send_event(Event::DeviceEvent {
                                device_id,
                                event: MouseMotion { delta: (x, y) }
                            });
                        }
                    }

                    if util::has_flag(mouse.usButtonFlags, winuser::RI_MOUSE_WHEEL) {
                        let delta = mouse.usButtonData as SHORT / winuser::WHEEL_DELTA;
                        send_event(Event::DeviceEvent {
                            device_id,
                            event: MouseWheel { delta: LineDelta(0.0, delta as f32) }
                        });
                    }

                    let button_state = get_raw_mouse_button_state(mouse.usButtonFlags);
                    // Left, middle, and right, respectively.
                    for (index, state) in button_state.iter().enumerate() {
                        if let Some(state) = *state {
                            // This gives us consistency with X11, since there doesn't
                            // seem to be anything else reasonable to do for a mouse
                            // button ID.
                            let button = (index + 1) as _;
                            send_event(Event::DeviceEvent {
                                device_id,
                                event: Button {
                                    button,
                                    state,
                                }
                            });
                        }
                    }
                } else if data.header.dwType == winuser::RIM_TYPEKEYBOARD {
                    let keyboard = data.data.keyboard();

                    let pressed = keyboard.Message == winuser::WM_KEYDOWN
                        || keyboard.Message == winuser::WM_SYSKEYDOWN;
                    let released = keyboard.Message == winuser::WM_KEYUP
                        || keyboard.Message == winuser::WM_SYSKEYUP;

                    if pressed || released {
                        let state = if pressed {
                            Pressed
                        } else {
                            Released
                        };

                        let scancode = keyboard.MakeCode as _;
                        let extended = util::has_flag(keyboard.Flags, winuser::RI_KEY_E0 as _)
                            | util::has_flag(keyboard.Flags, winuser::RI_KEY_E1 as _);
                        if let Some((vkey, scancode)) = handle_extended_keys(
                            keyboard.VKey as _,
                            scancode,
                            extended,
                        ) {
                            let virtual_keycode = vkey_to_winit_vkey(vkey);

                            send_event(Event::DeviceEvent {
                                device_id,
                                event: Key(KeyboardInput {
                                    scancode,
                                    state,
                                    virtual_keycode,
                                    modifiers: event::get_key_mods(),
                                }),
                            });
                        }
                    }
                }
            }

            winuser::DefWindowProcW(window, msg, wparam, lparam)
        },

        winuser::WM_TOUCH => {
            let pcount = LOWORD( wparam as DWORD ) as usize;
            let mut inputs = Vec::with_capacity( pcount );
            inputs.set_len( pcount );
            let htouch = lparam as winuser::HTOUCHINPUT;
            if winuser::GetTouchInputInfo(
                htouch,
                pcount as UINT,
                inputs.as_mut_ptr(),
                mem::size_of::<winuser::TOUCHINPUT>() as INT,
            ) > 0 {
                let dpi_factor = get_hwnd_scale_factor(window);
                for input in &inputs {
                    let x = (input.x as f64) / 100f64;
                    let y = (input.y as f64) / 100f64;
                    let location = LogicalPosition::from_physical((x, y), dpi_factor);
                    send_event( Event::WindowEvent {
                        window_id: SuperWindowId(WindowId(window)),
                        event: WindowEvent::Touch(Touch {
                            phase:
                            if input.dwFlags & winuser::TOUCHEVENTF_DOWN != 0 {
                                TouchPhase::Started
                            } else if input.dwFlags & winuser::TOUCHEVENTF_UP != 0 {
                                TouchPhase::Ended
                            } else if input.dwFlags & winuser::TOUCHEVENTF_MOVE != 0 {
                                TouchPhase::Moved
                            } else {
                                continue;
                            },
                            location,
                            id: input.dwID as u64,
                            device_id: DEVICE_ID,
                        })
                    });
                }
            }
            winuser::CloseTouchInputHandle( htouch );
            0
        }

        winuser::WM_SETFOCUS => {
            use events::WindowEvent::{Focused, CursorMoved};
            send_event(Event::WindowEvent {
                window_id: SuperWindowId(WindowId(window)),
                event: Focused(true)
            });

            let x = windowsx::GET_X_LPARAM(lparam) as f64;
            let y = windowsx::GET_Y_LPARAM(lparam) as f64;
            let dpi_factor = get_hwnd_scale_factor(window);
            let position = LogicalPosition::from_physical((x, y), dpi_factor);

            send_event(Event::WindowEvent {
                window_id: SuperWindowId(WindowId(window)),
                event: CursorMoved { device_id: DEVICE_ID, position, modifiers: event::get_key_mods() },
            });

            0
        },

        winuser::WM_KILLFOCUS => {
            use events::WindowEvent::Focused;
            send_event(Event::WindowEvent {
                window_id: SuperWindowId(WindowId(window)),
                event: Focused(false)
            });
            0
        },

        winuser::WM_SETCURSOR => {
            let call_def_window_proc = CONTEXT_STASH.with(|context_stash| {
                context_stash
                    .borrow()
                    .as_ref()
                    .and_then(|cstash| cstash.windows.get(&window))
                    .map(|window_state_mutex| {
                        let window_state = window_state_mutex.lock().unwrap();
                        if window_state.mouse_in_window {
                            let cursor = winuser::LoadCursorW(
                                ptr::null_mut(),
                                window_state.cursor.0,
                            );
                            winuser::SetCursor(cursor);
                            false
                        } else {
                            true
                        }
                    })
                    .unwrap_or(true)
            });

            if call_def_window_proc {
                winuser::DefWindowProcW(window, msg, wparam, lparam)
            } else {
                0
            }
        },

        winuser::WM_DROPFILES => {
            // See `FileDropHandler` for implementation.
            0
        },

        winuser::WM_GETMINMAXINFO => {
            let mmi = lparam as *mut winuser::MINMAXINFO;
            //(*mmi).max_position = winapi::shared::windef::POINT { x: -8, y: -8 }; // The upper left corner of the window if it were maximized on the primary monitor.
            //(*mmi).max_size = winapi::shared::windef::POINT { x: .., y: .. }; // The dimensions of the primary monitor.

            CONTEXT_STASH.with(|context_stash| {
                if let Some(cstash) = context_stash.borrow().as_ref() {
                    if let Some(wstash) = cstash.windows.get(&window) {
                        let window_state = wstash.lock().unwrap();

                        if window_state.min_size.is_some() || window_state.max_size.is_some() {
                            let style = winuser::GetWindowLongA(window, winuser::GWL_STYLE) as DWORD;
                            let ex_style = winuser::GetWindowLongA(window, winuser::GWL_EXSTYLE) as DWORD;
                            if let Some(min_size) = window_state.min_size {
                                let (width, height) = adjust_size(min_size, style, ex_style);
                                (*mmi).ptMinTrackSize = POINT { x: width as i32, y: height as i32 };
                            }
                            if let Some(max_size) = window_state.max_size {
                                let (width, height) = adjust_size(max_size, style, ex_style);
                                (*mmi).ptMaxTrackSize = POINT { x: width as i32, y: height as i32 };
                            }
                        }
                    }
                }
            });

            0
        },

        // Only sent on Windows 8.1 or newer. On Windows 7 and older user has to log out to change
        // DPI, therefore all applications are closed while DPI is changing.
        winuser::WM_DPICHANGED => {
            use events::WindowEvent::HiDpiFactorChanged;

            // This message actually provides two DPI values - x and y. However MSDN says that
            // "you only need to use either the X-axis or the Y-axis value when scaling your
            // application since they are the same".
            // https://msdn.microsoft.com/en-us/library/windows/desktop/dn312083(v=vs.85).aspx
            let new_dpi_x = u32::from(LOWORD(wparam as DWORD));
            let new_dpi_factor = dpi_to_scale_factor(new_dpi_x);

            let suppress_resize = CONTEXT_STASH.with(|context_stash| {
                context_stash
                    .borrow()
                    .as_ref()
                    .and_then(|cstash| cstash.windows.get(&window))
                    .map(|window_state_mutex| {
                        let mut window_state = window_state_mutex.lock().unwrap();
                        let suppress_resize = window_state.saved_window_info
                            .as_mut()
                            .map(|saved_window_info| {
                                let dpi_changed = if !saved_window_info.is_fullscreen {
                                    saved_window_info.dpi_factor.take() != Some(new_dpi_factor)
                                } else {
                                    false
                                };
                                !dpi_changed || saved_window_info.is_fullscreen
                            })
                            .unwrap_or(false);
                        // Now we adjust the min/max dimensions for the new DPI.
                        if !suppress_resize {
                            let old_dpi_factor = window_state.dpi_factor;
                            window_state.update_min_max(old_dpi_factor, new_dpi_factor);
                        }
                        window_state.dpi_factor = new_dpi_factor;
                        suppress_resize
                    })
                    .unwrap_or(false)
            });

            // This prevents us from re-applying DPI adjustment to the restored size after exiting
            // fullscreen (the restored size is already DPI adjusted).
            if !suppress_resize {
                // Resize window to the size suggested by Windows.
                let rect = &*(lparam as *const RECT);
                winuser::SetWindowPos(
                    window,
                    ptr::null_mut(),
                    rect.left,
                    rect.top,
                    rect.right - rect.left,
                    rect.bottom - rect.top,
                    winuser::SWP_NOZORDER | winuser::SWP_NOACTIVATE,
                );
            }

            send_event(Event::WindowEvent {
                window_id: SuperWindowId(WindowId(window)),
                event: HiDpiFactorChanged(new_dpi_factor),
            });

            0
        },

        _ => {
            if msg == *DESTROY_MSG_ID {
                winuser::DestroyWindow(window);
                0
            } else if msg == *INITIAL_DPI_MSG_ID {
                use events::WindowEvent::HiDpiFactorChanged;
                let scale_factor = dpi_to_scale_factor(wparam as u32);
                send_event(Event::WindowEvent {
                    window_id: SuperWindowId(WindowId(window)),
                    event: HiDpiFactorChanged(scale_factor),
                });
                // Automatically resize for actual DPI
                let width = LOWORD(lparam as DWORD) as u32;
                let height = HIWORD(lparam as DWORD) as u32;
                let (adjusted_width, adjusted_height): (u32, u32) = PhysicalSize::from_logical(
                    (width, height),
                    scale_factor,
                ).into();
                // We're not done yet! `SetWindowPos` needs the window size, not the client area size.
                let mut rect = RECT {
                    top: 0,
                    left: 0,
                    bottom: adjusted_height as LONG,
                    right: adjusted_width as LONG,
                };
                let dw_style = winuser::GetWindowLongA(window, winuser::GWL_STYLE) as DWORD;
                let b_menu = !winuser::GetMenu(window).is_null() as BOOL;
                let dw_style_ex = winuser::GetWindowLongA(window, winuser::GWL_EXSTYLE) as DWORD;
                winuser::AdjustWindowRectEx(&mut rect, dw_style, b_menu, dw_style_ex);
                let outer_x = (rect.right - rect.left).abs() as c_int;
                let outer_y = (rect.top - rect.bottom).abs() as c_int;
                winuser::SetWindowPos(
                    window,
                    ptr::null_mut(),
                    0,
                    0,
                    outer_x,
                    outer_y,
                    winuser::SWP_NOMOVE
                    | winuser::SWP_NOREPOSITION
                    | winuser::SWP_NOZORDER
                    | winuser::SWP_NOACTIVATE,
                );
                0
            } else {
                winuser::DefWindowProcW(window, msg, wparam, lparam)
            }
        }
    }
}

pub unsafe extern "system" fn thread_event_target_callback(
    window: HWND,
    msg: UINT,
    wparam: WPARAM,
    lparam: LPARAM,
) -> LRESULT {
    match msg {
        _ if msg == *EXEC_MSG_ID => {
            let mut function: Box<Box<FnMut()>> = Box::from_raw(wparam as usize as *mut _);
            function();
            0
        },
        _ => winuser::DefWindowProcW(window, msg, wparam, lparam)
    }
}<|MERGE_RESOLUTION|>--- conflicted
+++ resolved
@@ -140,18 +140,14 @@
     // Id of the background thread from the Win32 API.
     thread_id: DWORD,
     // Receiver for the events. The sender is in the background thread.
-<<<<<<< HEAD
     receiver: mpsc::Receiver<EventsLoopEvent>,
+    // Sender instance that's paired with the receiver. Used to construct an `EventsLoopProxy`.
+    sender: mpsc::Sender<EventsLoopEvent>,
 }
 
 enum EventsLoopEvent {
     WinitEvent(Event),
     Panic(PanicError),
-=======
-    receiver: mpsc::Receiver<Event>,
-    // Sender instance that's paired with the receiver. Used to construct an `EventsLoopProxy`.
-    sender: mpsc::Sender<Event>,
->>>>>>> df5d66b5
 }
 
 impl EventsLoop {
@@ -175,14 +171,11 @@
         let (init_tx, init_rx) = mpsc::sync_channel(0);
 
         let thread_sender = tx.clone();
+        let panic_sender = tx.clone();
         let thread = thread::spawn(move || {
-<<<<<<< HEAD
-            let panic_sender = tx.clone();
-=======
             let tx = thread_sender;
             let thread_msg_target = thread_event_target_window();
 
->>>>>>> df5d66b5
             CONTEXT_STASH.with(|context_stash| {
                 *context_stash.borrow_mut() = Some(ThreadLocalData {
                     sender: tx,
@@ -316,7 +309,7 @@
 #[derive(Clone)]
 pub struct EventsLoopProxy {
     thread_msg_target: HWND,
-    sender: mpsc::Sender<Event>,
+    sender: mpsc::Sender<EventsLoopEvent>,
 }
 
 unsafe impl Send for EventsLoopProxy {}
@@ -324,7 +317,7 @@
 
 impl EventsLoopProxy {
     pub fn wakeup(&self) -> Result<(), EventsLoopClosed> {
-        self.sender.send(Event::Awakened).map_err(|_| EventsLoopClosed)
+        self.sender.send(EventsLoopEvent::WinitEvent(Event::Awakened)).map_err(|_| EventsLoopClosed)
     }
 
     /// Executes a function in the background thread.
