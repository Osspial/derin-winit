# Unreleased

- Implement `WindowBuilder::with_maximized`, `Window::set_fullscreen`, `Window::set_maximized` and `Window::set_decorations` for Windows.
- On Windows, `WindowBuilder::with_dimensions` no longer changing monitor display resolution.
- Overhauled X11 window geometry calculations. `get_position` and `set_position` are more universally accurate across different window managers, and `get_outer_size` actually works now.
<<<<<<< HEAD
- Corrected `get_position` on macOS to return outer frame position, not content area position.
- Corrected `set_position` on macOS to set outer frame position, not content area position.
- Added `get_inner_position` method to `Window`, which gets the position of the window's client area. This is implemented on all applicable platforms (all desktop platforms other than Wayland, where this isn't possible).
=======
- Fixed SIGSEGV/SIGILL crashes on macOS caused by stabilization of the `!` (never) type.
- Implement `WindowEvent::HiDPIFactorChanged` for macOS
- On X11, input methods now work completely out of the box, no longer requiring application developers to manually call `setlocale`. Additionally, when input methods are started, stopped, or restarted on the server end, it's correctly handled.
- Implemented `Refresh` event on Windows.
- Properly calculate the minimum and maximum window size on Windows, including window decorations.
- Map more `MouseCursor` variants to cursor icons on Windows.
- Discard the stray mouse down event being delivered after window resize on macOS.
>>>>>>> 10688915

# Version 0.12.0 (2018-04-06)

- Added subclass to macos windows so they can be made resizable even with no decorations.
- Dead keys now work properly on X11, no longer resulting in a panic.
- On X11, input method creation first tries to use the value from the user's `XMODIFIERS` environment variable, so application developers should no longer need to manually call `XSetLocaleModifiers`. If that fails, fallbacks are tried, which should prevent input method initialization from ever outright failing.
- Fixed thread safety issues with input methods on X11.
- Add support for `Touch` for win32 backend.
- Fixed `Window::get_inner_size` and friends to return the size in pixels instead of points when using HIDPI displays on OSX.

# Version 0.11.3 (2018-03-28)

- Added `set_min_dimensions` and `set_max_dimensions` methods to `Window`, and implemented on Windows, X11, Wayland, and OSX.
- On X11, dropping a `Window` actually closes it now, and clicking the window's × button (or otherwise having the WM signal to close it) will result in the window closing.
- Added `WindowBuilderExt` methods for macos: `with_titlebar_transparent`,
  `with_title_hidden`, `with_titlebar_buttons_hidden`,
  `with_fullsize_content_view`.
- Mapped X11 numpad keycodes (arrows, Home, End, PageUp, PageDown, Insert and Delete) to corresponding virtual keycodes

# Version 0.11.2 (2018-03-06)

- Impl `Hash`, `PartialEq`, and `Eq` for `events::ModifiersState`.
- Implement `MonitorId::get_hidpi_factor` for MacOS.
- Added method `os::macos::MonitorIdExt::get_nsscreen() -> *mut c_void` that gets a `NSScreen` object matching the monitor ID.
- Send `Awakened` event on Android when event loop is woken up.

# Version 0.11.1 (2018-02-19)

- Fixed windows not receiving mouse events when click-dragging the mouse outside the client area of a window, on Windows platforms.
- Added method `os::android::EventsLoopExt:set_suspend_callback(Option<Box<Fn(bool) -> ()>>)` that allows glutin to register a callback when a suspend event happens

# Version 0.11.0 (2018-02-09)

- Implement `MonitorId::get_dimensions` for Android.
- Added method `os::macos::WindowBuilderExt::with_movable_by_window_background(bool)` that allows to move a window without a titlebar - `with_decorations(false)`
- Implement `Window::set_fullscreen`, `Window::set_maximized` and `Window::set_decorations` for Wayland.
- Added `Caret` as VirtualKeyCode and support OSX ^-Key with german input.

# Version 0.10.1 (2018-02-05)

*Yanked*

# Version 0.10.0 (2017-12-27)

- Add support for `Touch` for emscripten backend.
- Added support for `DroppedFile`, `HoveredFile`, and `HoveredFileCancelled` to X11 backend.
- **Breaking:** `unix::WindowExt` no longer returns pointers for things that aren't actually pointers; `get_xlib_window` now returns `Option<std::os::raw::c_ulong>` and `get_xlib_screen_id` returns `Option<std::os::raw::c_int>`. Additionally, methods that previously returned `libc::c_void` have been changed to return `std::os::raw::c_void`, which are not interchangeable types, so users wanting the former will need to explicitly cast.
- Added `set_decorations` method to `Window` to allow decorations to be toggled after the window is built. Presently only implemented on X11.
- Raised the minimum supported version of Rust to 1.20 on MacOS due to usage of associated constants in new versions of cocoa and core-graphics.
- Added `modifiers` field to `MouseInput`, `MouseWheel`, and `CursorMoved` events to track the modifiers state (`ModifiersState`).
- Fixed the emscripten backend to return the size of the canvas instead of the size of the window.

# Version 0.9.0 (2017-12-01)

- Added event `WindowEvent::HiDPIFactorChanged`.
- Added method `MonitorId::get_hidpi_factor`.
- Deprecated `get_inner_size_pixels` and `get_inner_size_points` methods of `Window` in favor of
`get_inner_size`.
- **Breaking:** `EventsLoop` is `!Send` and `!Sync` because of platform-dependant constraints,
  but `Window`, `WindowId`, `DeviceId` and `MonitorId` guaranteed to be `Send`.
- `MonitorId::get_position` now returns `(i32, i32)` instead of `(u32, u32)`.
- Rewrite of the wayland backend to use wayland-client-0.11
- Support for dead keys on wayland for keyboard utf8 input
- Monitor enumeration on Windows is now implemented using `EnumDisplayMonitors` instead of
`EnumDisplayDevices`. This changes the value returned by `MonitorId::get_name()`.
- On Windows added `MonitorIdExt::hmonitor` method
- Impl `Clone` for `EventsLoopProxy`
- `EventsLoop::get_primary_monitor()` on X11 will fallback to any available monitor if no primary is found
- Support for touch event on wayland
- `WindowEvent`s `MouseMoved`, `MouseEntered`, and `MouseLeft` have been renamed to
`CursorMoved`, `CursorEntered`, and `CursorLeft`.
- New `DeviceEvent`s added, `MouseMotion` and `MouseWheel`.
- Send `CursorMoved` event after `CursorEntered` and `Focused` events.
- Add support for `ModifiersState`, `MouseMove`, `MouseInput`, `MouseMotion` for emscripten backend.

# Version 0.8.3 (2017-10-11)

- Fixed issue of calls to `set_inner_size` blocking on Windows.
- Mapped `ISO_Left_Tab` to `VirtualKeyCode::Tab` to make the key work with modifiers
- Fixed the X11 backed on 32bit targets

# Version 0.8.2 (2017-09-28)

- Uniformize keyboard scancode values accross Wayland and X11 (#297).
- Internal rework of the wayland event loop
- Added method `os::linux::WindowExt::is_ready`

# Version 0.8.1 (2017-09-22)

- Added various methods to `os::linux::EventsLoopExt`, plus some hidden items necessary to make
  glutin work.

# Version 0.8.0 (2017-09-21)

- Added `Window::set_maximized`, `WindowAttributes::maximized` and `WindowBuilder::with_maximized`.
- Added `Window::set_fullscreen`.
- Changed `with_fullscreen` to take a `Option<MonitorId>` instead of a `MonitorId`.
- Removed `MonitorId::get_native_identifer()` in favor of platform-specific traits in the `os`
  module.
- Changed `get_available_monitors()` and `get_primary_monitor()` to be methods of `EventsLoop`
  instead of stand-alone methods.
- Changed `EventsLoop` to be tied to a specific X11 or Wayland connection.
- Added a `os::linux::EventsLoopExt` trait that makes it possible to configure the connection.
- Fixed the emscripten code, which now compiles.
- Changed the X11 fullscreen code to use `xrandr` instead of `xxf86vm`.
- Fixed the Wayland backend to produce `Refresh` event after window creation.
- Changed the `Suspended` event to be outside of `WindowEvent`.
- Fixed the X11 backend sometimes reporting the wrong virtual key (#273).<|MERGE_RESOLUTION|>--- conflicted
+++ resolved
@@ -3,11 +3,6 @@
 - Implement `WindowBuilder::with_maximized`, `Window::set_fullscreen`, `Window::set_maximized` and `Window::set_decorations` for Windows.
 - On Windows, `WindowBuilder::with_dimensions` no longer changing monitor display resolution.
 - Overhauled X11 window geometry calculations. `get_position` and `set_position` are more universally accurate across different window managers, and `get_outer_size` actually works now.
-<<<<<<< HEAD
-- Corrected `get_position` on macOS to return outer frame position, not content area position.
-- Corrected `set_position` on macOS to set outer frame position, not content area position.
-- Added `get_inner_position` method to `Window`, which gets the position of the window's client area. This is implemented on all applicable platforms (all desktop platforms other than Wayland, where this isn't possible).
-=======
 - Fixed SIGSEGV/SIGILL crashes on macOS caused by stabilization of the `!` (never) type.
 - Implement `WindowEvent::HiDPIFactorChanged` for macOS
 - On X11, input methods now work completely out of the box, no longer requiring application developers to manually call `setlocale`. Additionally, when input methods are started, stopped, or restarted on the server end, it's correctly handled.
@@ -15,7 +10,9 @@
 - Properly calculate the minimum and maximum window size on Windows, including window decorations.
 - Map more `MouseCursor` variants to cursor icons on Windows.
 - Discard the stray mouse down event being delivered after window resize on macOS.
->>>>>>> 10688915
+- Corrected `get_position` on macOS to return outer frame position, not content area position.
+- Corrected `set_position` on macOS to set outer frame position, not content area position.
+- Added `get_inner_position` method to `Window`, which gets the position of the window's client area. This is implemented on all applicable platforms (all desktop platforms other than Wayland, where this isn't possible).
 
 # Version 0.12.0 (2018-04-06)
 
