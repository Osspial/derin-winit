# Unreleased

- On macOS, drop the run closure on exit.
- On Windows, location of `WindowEvent::Touch` are window client coordinates instead of screen coordinates.
- On X11, fix delayed events after window redraw.
- On macOS, add `WindowBuilderExt::with_disallow_hidpi` to have the option to turn off best resolution openGL surface.
- On Windows, screen saver won't start if the window is in fullscreen mode.
- Change all occurrences of the `new_user_event` method to `with_user_event`.
- On macOS, the dock and the menu bar are now hidden in fullscreen mode.
- `Window::set_fullscreen` now takes `Option<Fullscreen>` where `Fullscreen`
  consists of `Fullscreen::Exclusive(VideoMode)` and
  `Fullscreen::Borderless(MonitorHandle)` variants.
    - Adds support for exclusive fullscreen mode.
- On iOS, add support for hiding the home indicator.
- On iOS, add support for deferring system gestures.
- On iOS, fix a crash that occurred while acquiring a monitor's name.
- On iOS, fix armv7-apple-ios compile target.
- Removed the `T: Clone` requirement from the `Clone` impl of `EventLoopProxy<T>`.
- On iOS, disable overscan compensation for external displays (removes black
  bars surrounding the image).
- On Linux, the functions `is_wayland`, `is_x11`, `xlib_xconnection` and `wayland_display` have been moved to a new `EventLoopWindowTargetExtUnix` trait.
- On iOS, add `set_prefers_status_bar_hidden` extension function instead of
  hijacking `set_decorations` for this purpose.
- On macOS and iOS, corrected the auto trait impls of `EventLoopProxy`.
- On iOS, add touch pressure information for touch events.
<<<<<<< HEAD
- Implement `raw_window_handle::HasRawWindowHandle` for `Window` type on all supported platforms.
=======
- On macOS, fix the signature of `-[NSView drawRect:]`.
>>>>>>> 1aab328e

# 0.20.0 Alpha 2 (2019-07-09)

- On X11, non-resizable windows now have maximize explicitly disabled.
- On Windows, support paths longer than MAX_PATH (260 characters) in `WindowEvent::DroppedFile`
and `WindowEvent::HoveredFile`.
- On Mac, implement `DeviceEvent::Button`.
- Change `Event::Suspended(true / false)` to `Event::Suspended` and `Event::Resumed`.
- On X11, fix sanity check which checks that a monitor's reported width and height (in millimeters) are non-zero when calculating the DPI factor.
- Revert the use of invisible surfaces in Wayland, which introduced graphical glitches with OpenGL (#835)
- On X11, implement `_NET_WM_PING` to allow desktop environment to kill unresponsive programs.
- On Windows, when a window is initially invisible, it won't take focus from the existing visible windows.
- On Windows, fix multiple calls to `request_redraw` during `EventsCleared` sending multiple `RedrawRequested events.`
- On Windows, fix edge case where `RedrawRequested` could be dispatched before input events in event loop iteration.
- On Windows, fix timing issue that could cause events to be improperly dispatched after `RedrawRequested` but before `EventsCleared`.
- On macOS, drop unused Metal dependency.
- On Windows, fix the trail effect happening on transparent decorated windows. Borderless (or un-decorated) windows were not affected.
- On Windows, fix `with_maximized` not properly setting window size to entire window.
- On macOS, change `WindowExtMacOS::request_user_attention()` to take an `enum` instead of a `bool`.

# 0.20.0 Alpha 1 (2019-06-21)

- Changes below are considered **breaking**.
- Change all occurrences of `EventsLoop` to `EventLoop`.
- Previously flat API is now exposed through `event`, `event_loop`, `monitor`, and `window` modules.
- `os` module changes:
  - Renamed to `platform`.
  - All traits now have platform-specific suffixes.
  - Exposes new `desktop` module on Windows, Mac, and Linux.
- Changes to event loop types:
  - `EventLoopProxy::wakeup` has been removed in favor of `send_event`.
  - **Major:** New `run` method drives winit event loop.
    - Returns `!` to ensure API behaves identically across all supported platforms.
      - This allows `emscripten` implementation to work without lying about the API.
    - `ControlFlow`'s variants have been replaced with `Wait`, `WaitUntil(Instant)`, `Poll`, and `Exit`.
      - Is read after `EventsCleared` is processed.
      - `Wait` waits until new events are available.
      - `WaitUntil` waits until either new events are available or the provided time has been reached.
      - `Poll` instantly resumes the event loop.
      - `Exit` aborts the event loop.
    - Takes a closure that implements `'static + FnMut(Event<T>, &EventLoop<T>, &mut ControlFlow)`.
      - `&EventLoop<T>` is provided to allow new `Window`s to be created.
  - **Major:** `platform::desktop` module exposes `EventLoopExtDesktop` trait with `run_return` method.
    - Behaves identically to `run`, but returns control flow to the calling context and can take non-`'static` closures.
  - `EventLoop`'s `poll_events` and `run_forever` methods have been removed in favor of `run` and `run_return`.
- Changes to events:
  - Remove `Event::Awakened` in favor of `Event::UserEvent(T)`.
    - Can be sent with `EventLoopProxy::send_event`.
  - Rename `WindowEvent::Refresh` to `WindowEvent::RedrawRequested`.
    - `RedrawRequested` can be sent by the user with the `Window::request_redraw` method.
  - `EventLoop`, `EventLoopProxy`, and `Event` are now generic over `T`, for use in `UserEvent`.
  - **Major:** Add `NewEvents(StartCause)`, `EventsCleared`, and `LoopDestroyed` variants to `Event`.
    - `NewEvents` is emitted when new events are ready to be processed by event loop.
      - `StartCause` describes why new events are available, with `ResumeTimeReached`, `Poll`, `WaitCancelled`, and `Init` (sent once at start of loop).
    - `EventsCleared` is emitted when all available events have been processed.
      - Can be used to perform logic that depends on all events being processed (e.g. an iteration of a game loop).
    - `LoopDestroyed` is emitted when the `run` or `run_return` method is about to exit.
- Rename `MonitorId` to `MonitorHandle`.
- Removed `serde` implementations from `ControlFlow`.
- Rename several functions to improve both internal consistency and compliance with Rust API guidelines.
- Remove `WindowBuilder::multitouch` field, since it was only implemented on a few platforms. Multitouch is always enabled now.
- **Breaking:** On macOS, change `ns` identifiers to use snake_case for consistency with iOS's `ui` identifiers.
- Add `MonitorHandle::video_modes` method for retrieving supported video modes for the given monitor.
- On Wayland, the window now exists even if nothing has been drawn.
- On Windows, fix initial dimensions of a fullscreen window.
- On Windows, Fix transparent borderless windows rendering wrong.

# Version 0.19.1 (2019-04-08)

- On Wayland, added a `get_wayland_display` function to `EventsLoopExt`.
- On Windows, fix `CursorMoved(0, 0)` getting dispatched on window focus.
- On macOS, fix command key event left and right reverse.
- On FreeBSD, NetBSD, and OpenBSD, fix build of X11 backend.
- On Linux, the numpad's add, subtract and divide keys are now mapped to the `Add`, `Subtract` and `Divide` virtual key codes
- On macOS, the numpad's subtract key has been added to the `Subtract` mapping
- On Wayland, the numpad's home, end, page up and page down keys are now mapped to the `Home`, `End`, `PageUp` and `PageDown` virtual key codes
- On Windows, fix icon not showing up in corner of window.
- On X11, change DPI scaling factor behavior. First, winit tries to read it from "Xft.dpi" XResource, and uses DPI calculation from xrandr dimensions as fallback behavior.

# Version 0.19.0 (2019-03-06)

- On X11, we will use the faster `XRRGetScreenResourcesCurrent` function instead of `XRRGetScreenResources` when available.
- On macOS, fix keycodes being incorrect when using a non-US keyboard layout.
- On Wayland, fix `with_title()` not setting the windows title
- On Wayland, add `set_wayland_theme()` to control client decoration color theme
- Added serde serialization to `os::unix::XWindowType`.
- **Breaking:** Remove the `icon_loading` feature and the associated `image` dependency.
- On X11, make event loop thread safe by replacing XNextEvent with select(2) and XCheckIfEvent
- On Windows, fix malformed function pointer typecast that could invoke undefined behavior.
- Refactored Windows state/flag-setting code.
- On Windows, hiding the cursor no longer hides the cursor for all Winit windows - just the one `hide_cursor` was called on.
- On Windows, cursor grabs used to get perpetually canceled when the grabbing window lost focus. Now, cursor grabs automatically get re-initialized when the window regains focus and the mouse moves over the client area.
- On Windows, only vertical mouse wheel events were handled. Now, horizontal mouse wheel events are also handled.
- On Windows, ignore the AltGr key when populating the `ModifersState` type.

# Version 0.18.1 (2018-12-30)

- On macOS, fix `Yen` (JIS) so applications receive the event.
- On X11 with a tiling WM, fixed high CPU usage when moving windows across monitors.
- On X11, fixed panic caused by dropping the window before running the event loop.
- on macOS, added `WindowExt::set_simple_fullscreen` which does not require a separate space
- Introduce `WindowBuilderExt::with_app_id` to allow setting the application ID on Wayland.
- On Windows, catch panics in event loop child thread and forward them to the parent thread. This prevents an invocation of undefined behavior due to unwinding into foreign code.
- On Windows, fix issue where resizing or moving window combined with grabbing the cursor would freeze program.
- On Windows, fix issue where resizing or moving window would eat `Awakened` events.
- On Windows, exiting fullscreen after entering fullscreen with disabled decorations no longer shrinks window.
- On X11, fixed a segfault when using virtual monitors with XRandR.
- Derive `Ord` and `PartialOrd` for `VirtualKeyCode` enum.
- On Windows, fix issue where hovering or dropping a non file item would create a panic.
- On Wayland, fix resizing and DPI calculation when a `wl_output` is removed without sending a `leave` event to the `wl_surface`, such as disconnecting a monitor from a laptop.
- On Wayland, DPI calculation is handled by smithay-client-toolkit.
- On X11, `WindowBuilder::with_min_dimensions` and `WindowBuilder::with_max_dimensions` now correctly account for DPI.
- Added support for generating dummy `DeviceId`s and `WindowId`s to better support unit testing.
- On macOS, fixed unsoundness in drag-and-drop that could result in drops being rejected.
- On macOS, implemented `WindowEvent::Refresh`.
- On macOS, all `MouseCursor` variants are now implemented and the cursor will no longer reset after unfocusing.
- Removed minimum supported Rust version guarantee.

# Version 0.18.0 (2018-11-07)

- **Breaking:** `image` crate upgraded to 0.20. This is exposed as part of the `icon_loading` API.
- On Wayland, pointer events will now provide the current modifiers state.
- On Wayland, titles will now be displayed in the window header decoration.
- On Wayland, key repetition is now ended when keyboard loses focus.
- On Wayland, windows will now use more stylish and modern client side decorations.
- On Wayland, windows will use server-side decorations when available.
- **Breaking:** Added support for F16-F24 keys (variants were added to the `VirtualKeyCode` enum).
- Fixed graphical glitches when resizing on Wayland.
- On Windows, fix freezes when performing certain actions after a window resize has been triggered. Reintroduces some visual artifacts when resizing.
- Updated window manager hints under X11 to v1.5 of [Extended Window Manager Hints](https://specifications.freedesktop.org/wm-spec/wm-spec-1.5.html#idm140200472629520).
- Added `WindowBuilderExt::with_gtk_theme_variant` to X11-specific `WindowBuilder` functions.
- Fixed UTF8 handling bug in X11 `set_title` function.
- On Windows, `Window::set_cursor` now applies immediately instead of requiring specific events to occur first.
- On Windows, the `HoveredFile` and `HoveredFileCancelled` events are now implemented.
- On Windows, fix `Window::set_maximized`.
- On Windows 10, fix transparency (#260).
- On macOS, fix modifiers during key repeat.
- Implemented the `Debug` trait for `Window`, `EventsLoop`, `EventsLoopProxy` and `WindowBuilder`.
- On X11, now a `Resized` event will always be generated after a DPI change to ensure the window's logical size is consistent with the new DPI.
- Added further clarifications to the DPI docs.
- On Linux, if neither X11 nor Wayland manage to initialize, the corresponding panic now consists of a single line only.
- Add optional `serde` feature with implementations of `Serialize`/`Deserialize` for DPI types and various event types.
- Add `PartialEq`, `Eq`, and `Hash` implementations on public types that could have them but were missing them.
- On X11, drag-and-drop receiving an unsupported drop type can no longer cause the WM to freeze.
- Fix issue whereby the OpenGL context would not appear at startup on macOS Mojave (#1069).
- **Breaking:** Removed `From<NSApplicationActivationPolicy>` impl from `ActivationPolicy` on macOS.
- On macOS, the application can request the user's attention with `WindowExt::request_user_attention`.

# Version 0.17.2 (2018-08-19)

- On macOS, fix `<C-Tab>` so applications receive the event.
- On macOS, fix `<Cmd-{key}>` so applications receive the event.
- On Wayland, key press events will now be repeated.

# Version 0.17.1 (2018-08-05)

- On X11, prevent a compilation failure in release mode for versions of Rust greater than or equal to 1.30.
- Fixed deadlock that broke fullscreen mode on Windows.

# Version 0.17.0 (2018-08-02)

- Cocoa and core-graphics updates.
- Fixed thread-safety issues in several `Window` functions on Windows.
- On MacOS, the key state for modifiers key events is now properly set.
- On iOS, the view is now set correctly. This makes it possible to render things (instead of being stuck on a black screen), and touch events work again.
- Added NetBSD support.
- **Breaking:** On iOS, `UIView` is now the default root view. `WindowBuilderExt::with_root_view_class` can be used to set the root view objective-c class to `GLKView` (OpenGLES) or `MTKView` (Metal/MoltenVK).
- On iOS, the `UIApplication` is not started until `Window::new` is called.
- Fixed thread unsafety with cursor hiding on macOS.
- On iOS, fixed the size of the `JmpBuf` type used for `setjmp`/`longjmp` calls. Previously this was a buffer overflow on most architectures.
- On Windows, use cached window DPI instead of repeatedly querying the system. This fixes sporadic crashes on Windows 7.

# Version 0.16.2 (2018-07-07)

- On Windows, non-resizable windows now have the maximization button disabled. This is consistent with behavior on macOS and popular X11 WMs.
- Corrected incorrect `unreachable!` usage when guessing the DPI factor with no detected monitors.

# Version 0.16.1 (2018-07-02)

- Added logging through `log`. Logging will become more extensive over time.
- On X11 and Windows, the window's DPI factor is guessed before creating the window. This *greatly* cuts back on unsightly auto-resizing that would occur immediately after window creation.
- Fixed X11 backend compilation for environments where `c_char` is unsigned.

# Version 0.16.0 (2018-06-25)

- Windows additionally has `WindowBuilderExt::with_no_redirection_bitmap`.
- **Breaking:** Removed `VirtualKeyCode::LMenu` and `VirtualKeyCode::RMenu`; Windows now generates `VirtualKeyCode::LAlt` and `VirtualKeyCode::RAlt` instead.
- On X11, exiting fullscreen no longer leaves the window in the monitor's top left corner.
- **Breaking:** `Window::hidpi_factor` has been renamed to `Window::get_hidpi_factor` for better consistency. `WindowEvent::HiDPIFactorChanged` has been renamed to `WindowEvent::HiDpiFactorChanged`. DPI factors are always represented as `f64` instead of `f32` now.
- The Windows backend is now DPI aware. `WindowEvent::HiDpiFactorChanged` is implemented, and `MonitorId::get_hidpi_factor` and `Window::hidpi_factor` return accurate values.
- Implemented `WindowEvent::HiDpiFactorChanged` on X11.
- On macOS, `Window::set_cursor_position` is now relative to the client area.
- On macOS, setting the maximum and minimum dimensions now applies to the client area dimensions rather than to the window dimensions.
- On iOS, `MonitorId::get_dimensions` has been implemented and both `MonitorId::get_hidpi_factor` and `Window::get_hidpi_factor` return accurate values.
- On Emscripten, `MonitorId::get_hidpi_factor` now returns the same value as `Window::get_hidpi_factor` (it previously would always return 1.0).
- **Breaking:** The entire API for sizes, positions, etc. has changed. In the majority of cases, winit produces and consumes positions and sizes as `LogicalPosition` and `LogicalSize`, respectively. The notable exception is `MonitorId` methods, which deal in `PhysicalPosition` and `PhysicalSize`. See the documentation for specifics and explanations of the types. Additionally, winit automatically conserves logical size when the DPI factor changes.
- **Breaking:** All deprecated methods have been removed. For `Window::platform_display` and `Window::platform_window`, switch to the appropriate platform-specific `WindowExt` methods. For `Window::get_inner_size_points` and `Window::get_inner_size_pixels`, use the `LogicalSize` returned by `Window::get_inner_size` and convert as needed.
- HiDPI support for Wayland.
- `EventsLoop::get_available_monitors` and `EventsLoop::get_primary_monitor` now have identical counterparts on `Window`, so this information can be acquired without an `EventsLoop` borrow.
- `AvailableMonitorsIter` now implements `Debug`.
- Fixed quirk on macOS where certain keys would generate characters at twice the normal rate when held down.
- On X11, all event loops now share the same `XConnection`.
- **Breaking:** `Window::set_cursor_state` and `CursorState` enum removed in favor of the more composable `Window::grab_cursor` and `Window::hide_cursor`. As a result, grabbing the cursor no longer automatically hides it; you must call both methods to retain the old behavior on Windows and macOS. `Cursor::NoneCursor` has been removed, as it's no longer useful.
- **Breaking:** `Window::set_cursor_position` now returns `Result<(), String>`, thus allowing for `Box<Error>` conversion via `?`.

# Version 0.15.1 (2018-06-13)

- On X11, the `Moved` event is no longer sent when the window is resized without changing position.
- `MouseCursor` and `CursorState` now implement `Default`.
- `WindowBuilder::with_resizable` implemented for Windows, X11, Wayland, and macOS.
- `Window::set_resizable` implemented for Windows, X11, Wayland, and macOS.
- On X11, if the monitor's width or height in millimeters is reported as 0, the DPI is now 1.0 instead of +inf.
- On X11, the environment variable `WINIT_HIDPI_FACTOR` has been added for overriding DPI factor.
- On X11, enabling transparency no longer causes the window contents to flicker when resizing.
- On X11, `with_override_redirect` now actually enables override redirect.
- macOS now generates `VirtualKeyCode::LAlt` and `VirtualKeyCode::RAlt` instead of `None` for both.
- On macOS, `VirtualKeyCode::RWin` and `VirtualKeyCode::LWin` are no longer switched.
- On macOS, windows without decorations can once again be resized.
- Fixed race conditions when creating an `EventsLoop` on X11, most commonly manifesting as "[xcb] Unknown sequence number while processing queue".
- On macOS, `CursorMoved` and `MouseInput` events are only generated if they occurs within the window's client area.
- On macOS, resizing the window no longer generates a spurious `MouseInput` event.

# Version 0.15.0 (2018-05-22)

- `Icon::to_cardinals` is no longer public, since it was never supposed to be.
- Wayland: improve diagnostics if initialization fails
- Fix some system event key doesn't work when focused, do not block keyevent forward to system on macOS
- On X11, the scroll wheel position is now correctly reset on i3 and other WMs that have the same quirk.
- On X11, `Window::get_current_monitor` now reliably returns the correct monitor.
- On X11, `Window::hidpi_factor` returns values from XRandR rather than the inaccurate values previously queried from the core protocol.
- On X11, the primary monitor is detected correctly even when using versions of XRandR less than 1.5.
- `MonitorId` now implements `Debug`.
- Fixed bug on macOS where using `with_decorations(false)` would cause `set_decorations(true)` to produce a transparent titlebar with no title.
- Implemented `MonitorId::get_position` on macOS.
- On macOS, `Window::get_current_monitor` now returns accurate values.
- Added `WindowBuilderExt::with_resize_increments` to macOS.
- **Breaking:** On X11, `WindowBuilderExt::with_resize_increments` and `WindowBuilderExt::with_base_size` now take `u32` values rather than `i32`.
- macOS keyboard handling has been overhauled, allowing for the use of dead keys, IME, etc. Right modifier keys are also no longer reported as being left.
- Added the `Window::set_ime_spot(x: i32, y: i32)` method, which is implemented on X11 and macOS.
- **Breaking**: `os::unix::WindowExt::send_xim_spot(x: i16, y: i16)` no longer exists. Switch to the new `Window::set_ime_spot(x: i32, y: i32)`, which has equivalent functionality.
- Fixed detection of `Pause` and `Scroll` keys on Windows.
- On Windows, alt-tabbing while the cursor is grabbed no longer makes it impossible to re-grab the cursor.
- On Windows, using `CursorState::Hide` when the cursor is grabbed now ungrabs the cursor first.
- Implemented `MouseCursor::NoneCursor` on Windows.
- Added `WindowBuilder::with_always_on_top` and `Window::set_always_on_top`. Implemented on Windows, macOS, and X11.
- On X11, `WindowBuilderExt` now has `with_class`, `with_override_redirect`, and `with_x11_window_type` to allow for more control over window creation. `WindowExt` additionally has `set_urgent`.
- More hints are set by default on X11, including `_NET_WM_PID` and `WM_CLIENT_MACHINE`. Note that prior to this, the `WM_CLASS` hint was automatically set to whatever value was passed to `with_title`. It's now set to the executable name to better conform to expectations and the specification; if this is undesirable, you must explicitly use `WindowBuilderExt::with_class`.

# Version 0.14.0 (2018-05-09)

- Created the `Copy`, `Paste` and `Cut` `VirtualKeyCode`s and added support for them on X11 and Wayland
- Fix `.with_decorations(false)` in macOS
- On Mac, `NSWindow` and supporting objects might be alive long after they were `closed` which resulted in apps consuming more heap then needed. Mainly it was affecting multi window applications. Not expecting any user visible change of behaviour after the fix.
- Fix regression of Window platform extensions for macOS where `NSFullSizeContentViewWindowMask` was not being correctly applied to `.fullsize_content_view`.
- Corrected `get_position` on Windows to be relative to the screen rather than to the taskbar.
- Corrected `Moved` event on Windows to use position values equivalent to those returned by `get_position`. It previously supplied client area positions instead of window positions, and would additionally interpret negative values as being very large (around `u16::MAX`).
- Implemented `Moved` event on macOS.
- On X11, the `Moved` event correctly use window positions rather than client area positions. Additionally, a stray `Moved` that unconditionally accompanied `Resized` with the client area position relative to the parent has been eliminated; `Moved` is still received alongside `Resized`, but now only once and always correctly.
- On Windows, implemented all variants of `DeviceEvent` other than `Text`. Mouse `DeviceEvent`s are now received even if the window isn't in the foreground.
- `DeviceId` on Windows is no longer a unit struct, and now contains a `u32`. For `WindowEvent`s, this will always be 0, but on `DeviceEvent`s it will be the handle to that device. `DeviceIdExt::get_persistent_identifier` can be used to acquire a unique identifier for that device that persists across replugs/reboots/etc.
- Corrected `run_forever` on X11 to stop discarding `Awakened` events.
- Various safety and correctness improvements to the X11 backend internals.
- Fixed memory leak on X11 every time the mouse entered the window.
- On X11, drag and drop now works reliably in release mode.
- Added `WindowBuilderExt::with_resize_increments` and `WindowBuilderExt::with_base_size` to X11, allowing for more optional hints to be set.
- Rework of the wayland backend, migrating it to use [Smithay's Client Toolkit](https://github.com/Smithay/client-toolkit).
- Added `WindowBuilder::with_window_icon` and `Window::set_window_icon`, finally making it possible to set the window icon on Windows and X11. The `icon_loading` feature can be enabled to allow for icons to be easily loaded; see example program `window_icon.rs` for usage.
- Windows additionally has `WindowBuilderExt::with_taskbar_icon` and `WindowExt::set_taskbar_icon`.
- On Windows, fix panic when trying to call `set_fullscreen(None)` on a window that has not been fullscreened prior.

# Version 0.13.1 (2018-04-26)

- Ensure necessary `x11-dl` version is used.

# Version 0.13.0 (2018-04-25)

- Implement `WindowBuilder::with_maximized`, `Window::set_fullscreen`, `Window::set_maximized` and `Window::set_decorations` for MacOS.
- Implement `WindowBuilder::with_maximized`, `Window::set_fullscreen`, `Window::set_maximized` and `Window::set_decorations` for Windows.
- On Windows, `WindowBuilder::with_fullscreen` no longer changing monitor display resolution.
- Overhauled X11 window geometry calculations. `get_position` and `set_position` are more universally accurate across different window managers, and `get_outer_size` actually works now.
- Fixed SIGSEGV/SIGILL crashes on macOS caused by stabilization of the `!` (never) type.
- Implement `WindowEvent::HiDPIFactorChanged` for macOS
- On X11, input methods now work completely out of the box, no longer requiring application developers to manually call `setlocale`. Additionally, when input methods are started, stopped, or restarted on the server end, it's correctly handled.
- Implemented `Refresh` event on Windows.
- Properly calculate the minimum and maximum window size on Windows, including window decorations.
- Map more `MouseCursor` variants to cursor icons on Windows.
- Corrected `get_position` on macOS to return outer frame position, not content area position.
- Corrected `set_position` on macOS to set outer frame position, not content area position.
- Added `get_inner_position` method to `Window`, which gets the position of the window's client area. This is implemented on all applicable platforms (all desktop platforms other than Wayland, where this isn't possible).
- **Breaking:** the `Closed` event has been replaced by `CloseRequested` and `Destroyed`. To migrate, you typically just need to replace all usages of `Closed` with `CloseRequested`; see example programs for more info. The exception is iOS, where `Closed` must be replaced by `Destroyed`.

# Version 0.12.0 (2018-04-06)

- Added subclass to macos windows so they can be made resizable even with no decorations.
- Dead keys now work properly on X11, no longer resulting in a panic.
- On X11, input method creation first tries to use the value from the user's `XMODIFIERS` environment variable, so application developers should no longer need to manually call `XSetLocaleModifiers`. If that fails, fallbacks are tried, which should prevent input method initialization from ever outright failing.
- Fixed thread safety issues with input methods on X11.
- Add support for `Touch` for win32 backend.
- Fixed `Window::get_inner_size` and friends to return the size in pixels instead of points when using HIDPI displays on OSX.

# Version 0.11.3 (2018-03-28)

- Added `set_min_dimensions` and `set_max_dimensions` methods to `Window`, and implemented on Windows, X11, Wayland, and OSX.
- On X11, dropping a `Window` actually closes it now, and clicking the window's × button (or otherwise having the WM signal to close it) will result in the window closing.
- Added `WindowBuilderExt` methods for macos: `with_titlebar_transparent`,
  `with_title_hidden`, `with_titlebar_buttons_hidden`,
  `with_fullsize_content_view`.
- Mapped X11 numpad keycodes (arrows, Home, End, PageUp, PageDown, Insert and Delete) to corresponding virtual keycodes

# Version 0.11.2 (2018-03-06)

- Impl `Hash`, `PartialEq`, and `Eq` for `events::ModifiersState`.
- Implement `MonitorId::get_hidpi_factor` for MacOS.
- Added method `os::macos::MonitorIdExt::get_nsscreen() -> *mut c_void` that gets a `NSScreen` object matching the monitor ID.
- Send `Awakened` event on Android when event loop is woken up.

# Version 0.11.1 (2018-02-19)

- Fixed windows not receiving mouse events when click-dragging the mouse outside the client area of a window, on Windows platforms.
- Added method `os::android::EventsLoopExt:set_suspend_callback(Option<Box<Fn(bool) -> ()>>)` that allows glutin to register a callback when a suspend event happens

# Version 0.11.0 (2018-02-09)

- Implement `MonitorId::get_dimensions` for Android.
- Added method `os::macos::WindowBuilderExt::with_movable_by_window_background(bool)` that allows to move a window without a titlebar - `with_decorations(false)`
- Implement `Window::set_fullscreen`, `Window::set_maximized` and `Window::set_decorations` for Wayland.
- Added `Caret` as VirtualKeyCode and support OSX ^-Key with german input.

# Version 0.10.1 (2018-02-05)

*Yanked*

# Version 0.10.0 (2017-12-27)

- Add support for `Touch` for emscripten backend.
- Added support for `DroppedFile`, `HoveredFile`, and `HoveredFileCancelled` to X11 backend.
- **Breaking:** `unix::WindowExt` no longer returns pointers for things that aren't actually pointers; `get_xlib_window` now returns `Option<std::os::raw::c_ulong>` and `get_xlib_screen_id` returns `Option<std::os::raw::c_int>`. Additionally, methods that previously returned `libc::c_void` have been changed to return `std::os::raw::c_void`, which are not interchangeable types, so users wanting the former will need to explicitly cast.
- Added `set_decorations` method to `Window` to allow decorations to be toggled after the window is built. Presently only implemented on X11.
- Raised the minimum supported version of Rust to 1.20 on MacOS due to usage of associated constants in new versions of cocoa and core-graphics.
- Added `modifiers` field to `MouseInput`, `MouseWheel`, and `CursorMoved` events to track the modifiers state (`ModifiersState`).
- Fixed the emscripten backend to return the size of the canvas instead of the size of the window.

# Version 0.9.0 (2017-12-01)

- Added event `WindowEvent::HiDPIFactorChanged`.
- Added method `MonitorId::get_hidpi_factor`.
- Deprecated `get_inner_size_pixels` and `get_inner_size_points` methods of `Window` in favor of
`get_inner_size`.
- **Breaking:** `EventsLoop` is `!Send` and `!Sync` because of platform-dependant constraints,
  but `Window`, `WindowId`, `DeviceId` and `MonitorId` guaranteed to be `Send`.
- `MonitorId::get_position` now returns `(i32, i32)` instead of `(u32, u32)`.
- Rewrite of the wayland backend to use wayland-client-0.11
- Support for dead keys on wayland for keyboard utf8 input
- Monitor enumeration on Windows is now implemented using `EnumDisplayMonitors` instead of
`EnumDisplayDevices`. This changes the value returned by `MonitorId::get_name()`.
- On Windows added `MonitorIdExt::hmonitor` method
- Impl `Clone` for `EventsLoopProxy`
- `EventsLoop::get_primary_monitor()` on X11 will fallback to any available monitor if no primary is found
- Support for touch event on wayland
- `WindowEvent`s `MouseMoved`, `MouseEntered`, and `MouseLeft` have been renamed to
`CursorMoved`, `CursorEntered`, and `CursorLeft`.
- New `DeviceEvent`s added, `MouseMotion` and `MouseWheel`.
- Send `CursorMoved` event after `CursorEntered` and `Focused` events.
- Add support for `ModifiersState`, `MouseMove`, `MouseInput`, `MouseMotion` for emscripten backend.

# Version 0.8.3 (2017-10-11)

- Fixed issue of calls to `set_inner_size` blocking on Windows.
- Mapped `ISO_Left_Tab` to `VirtualKeyCode::Tab` to make the key work with modifiers
- Fixed the X11 backed on 32bit targets

# Version 0.8.2 (2017-09-28)

- Uniformize keyboard scancode values accross Wayland and X11 (#297).
- Internal rework of the wayland event loop
- Added method `os::linux::WindowExt::is_ready`

# Version 0.8.1 (2017-09-22)

- Added various methods to `os::linux::EventsLoopExt`, plus some hidden items necessary to make
  glutin work.

# Version 0.8.0 (2017-09-21)

- Added `Window::set_maximized`, `WindowAttributes::maximized` and `WindowBuilder::with_maximized`.
- Added `Window::set_fullscreen`.
- Changed `with_fullscreen` to take a `Option<MonitorId>` instead of a `MonitorId`.
- Removed `MonitorId::get_native_identifer()` in favor of platform-specific traits in the `os`
  module.
- Changed `get_available_monitors()` and `get_primary_monitor()` to be methods of `EventsLoop`
  instead of stand-alone methods.
- Changed `EventsLoop` to be tied to a specific X11 or Wayland connection.
- Added a `os::linux::EventsLoopExt` trait that makes it possible to configure the connection.
- Fixed the emscripten code, which now compiles.
- Changed the X11 fullscreen code to use `xrandr` instead of `xxf86vm`.
- Fixed the Wayland backend to produce `Refresh` event after window creation.
- Changed the `Suspended` event to be outside of `WindowEvent`.
- Fixed the X11 backend sometimes reporting the wrong virtual key (#273).<|MERGE_RESOLUTION|>--- conflicted
+++ resolved
@@ -23,11 +23,8 @@
   hijacking `set_decorations` for this purpose.
 - On macOS and iOS, corrected the auto trait impls of `EventLoopProxy`.
 - On iOS, add touch pressure information for touch events.
-<<<<<<< HEAD
 - Implement `raw_window_handle::HasRawWindowHandle` for `Window` type on all supported platforms.
-=======
 - On macOS, fix the signature of `-[NSView drawRect:]`.
->>>>>>> 1aab328e
 
 # 0.20.0 Alpha 2 (2019-07-09)
 
