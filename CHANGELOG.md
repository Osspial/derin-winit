--- conflicted
+++ resolved
@@ -24,11 +24,8 @@
 - Add optional `serde` feature with implementations of `Serialize`/`Deserialize` for DPI types and various event types.
 - Add `PartialEq`, `Eq`, and `Hash` implementations on public types that could have them but were missing them.
 - On X11, drag-and-drop receiving an unsupported drop type can no longer cause the WM to freeze.
-<<<<<<< HEAD
-- **Breaking:** Removed `From<NSApplicationActivationPolicy>` impl from `ActivationPolicy` on MacOS.
-=======
 - Fix issue whereby the OpenGL context would not appear at startup on macOS Mojave (#1069).
->>>>>>> d2d127a4
+- **Breaking:** Removed `From<NSApplicationActivationPolicy>` impl from `ActivationPolicy` on macOS.
 
 # Version 0.17.2 (2018-08-19)
 
