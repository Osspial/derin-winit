--- conflicted
+++ resolved
@@ -12,11 +12,8 @@
 - On Windows, fix handling of surrogate pairs when dispatching `ReceivedCharacter`.
 - On macOS 10.15, fix freeze upon exiting exclusive fullscreen mode.
 - On iOS, fix null window on initial `HiDpiFactorChanged` event.
-<<<<<<< HEAD
 - On Windows, fix fullscreen window shrinking upon getting restored to a normal window.
-=======
 - On Windows, fix hovering the mouse over the active window creating an endless stream of CursorMoved events.
->>>>>>> d35ee0d5
 
 # 0.20.0 Alpha 3 (2019-08-14)
 
