# Unreleased

<<<<<<< HEAD
- On Windows, fix freezes when performing certain actions after a window resize has been triggered. Reintroduces some visual artifacts when resizing.
=======
- Fixed graphical glitches when resizing on Wayland
>>>>>>> 102ed3b8

# Version 0.17.2 (2018-08-19)

- On macOS, fix `<C-Tab>` so applications receive the event.
- On macOS, fix `<Cmd-{key}>` so applications receive the event.
- On Wayland, key press events will now be repeated.

# Version 0.17.1 (2018-08-05)

- On X11, prevent a compilation failure in release mode for versions of Rust greater than or equal to 1.30.
- Fixed deadlock that broke fullscreen mode on Windows.

# Version 0.17.0 (2018-08-02)

- Cocoa and core-graphics updates.
- Fixed thread-safety issues in several `Window` functions on Windows.
- On MacOS, the key state for modifiers key events is now properly set.
- On iOS, the view is now set correctly. This makes it possible to render things (instead of being stuck on a black screen), and touch events work again.
- Added NetBSD support.
- **Breaking:** On iOS, `UIView` is now the default root view. `WindowBuilderExt::with_root_view_class` can be used to set the root view objective-c class to `GLKView` (OpenGLES) or `MTKView` (Metal/MoltenVK).
- On iOS, the `UIApplication` is not started until `Window::new` is called.
- Fixed thread unsafety with cursor hiding on macOS.
- On iOS, fixed the size of the `JmpBuf` type used for `setjmp`/`longjmp` calls. Previously this was a buffer overflow on most architectures.
- On Windows, use cached window DPI instead of repeatedly querying the system. This fixes sporadic crashes on Windows 7.

# Version 0.16.2 (2018-07-07)

- On Windows, non-resizable windows now have the maximization button disabled. This is consistent with behavior on macOS and popular X11 WMs.
- Corrected incorrect `unreachable!` usage when guessing the DPI factor with no detected monitors.

# Version 0.16.1 (2018-07-02)

- Added logging through `log`. Logging will become more extensive over time.
- On X11 and Windows, the window's DPI factor is guessed before creating the window. This *greatly* cuts back on unsightly auto-resizing that would occur immediately after window creation.
- Fixed X11 backend compilation for environments where `c_char` is unsigned.

# Version 0.16.0 (2018-06-25)

- Windows additionally has `WindowBuilderExt::with_no_redirection_bitmap`.
- **Breaking:** Removed `VirtualKeyCode::LMenu` and `VirtualKeyCode::RMenu`; Windows now generates `VirtualKeyCode::LAlt` and `VirtualKeyCode::RAlt` instead.
- On X11, exiting fullscreen no longer leaves the window in the monitor's top left corner.
- **Breaking:** `Window::hidpi_factor` has been renamed to `Window::get_hidpi_factor` for better consistency. `WindowEvent::HiDPIFactorChanged` has been renamed to `WindowEvent::HiDpiFactorChanged`. DPI factors are always represented as `f64` instead of `f32` now.
- The Windows backend is now DPI aware. `WindowEvent::HiDpiFactorChanged` is implemented, and `MonitorId::get_hidpi_factor` and `Window::hidpi_factor` return accurate values.
- Implemented `WindowEvent::HiDpiFactorChanged` on X11.
- On macOS, `Window::set_cursor_position` is now relative to the client area.
- On macOS, setting the maximum and minimum dimensions now applies to the client area dimensions rather than to the window dimensions.
- On iOS, `MonitorId::get_dimensions` has been implemented and both `MonitorId::get_hidpi_factor` and `Window::get_hidpi_factor` return accurate values.
- On Emscripten, `MonitorId::get_hidpi_factor` now returns the same value as `Window::get_hidpi_factor` (it previously would always return 1.0).
- **Breaking:** The entire API for sizes, positions, etc. has changed. In the majority of cases, winit produces and consumes positions and sizes as `LogicalPosition` and `LogicalSize`, respectively. The notable exception is `MonitorId` methods, which deal in `PhysicalPosition` and `PhysicalSize`. See the documentation for specifics and explanations of the types. Additionally, winit automatically conserves logical size when the DPI factor changes.
- **Breaking:** All deprecated methods have been removed. For `Window::platform_display` and `Window::platform_window`, switch to the appropriate platform-specific `WindowExt` methods. For `Window::get_inner_size_points` and `Window::get_inner_size_pixels`, use the `LogicalSize` returned by `Window::get_inner_size` and convert as needed.
- HiDPI support for Wayland.
- `EventsLoop::get_available_monitors` and `EventsLoop::get_primary_monitor` now have identical counterparts on `Window`, so this information can be acquired without an `EventsLoop` borrow.
- `AvailableMonitorsIter` now implements `Debug`.
- Fixed quirk on macOS where certain keys would generate characters at twice the normal rate when held down.
- On X11, all event loops now share the same `XConnection`.
- **Breaking:** `Window::set_cursor_state` and `CursorState` enum removed in favor of the more composable `Window::grab_cursor` and `Window::hide_cursor`. As a result, grabbing the cursor no longer automatically hides it; you must call both methods to retain the old behavior on Windows and macOS. `Cursor::NoneCursor` has been removed, as it's no longer useful.
- **Breaking:** `Window::set_cursor_position` now returns `Result<(), String>`, thus allowing for `Box<Error>` conversion via `?`.

# Version 0.15.1 (2018-06-13)

- On X11, the `Moved` event is no longer sent when the window is resized without changing position.
- `MouseCursor` and `CursorState` now implement `Default`.
- `WindowBuilder::with_resizable` implemented for Windows, X11, Wayland, and macOS.
- `Window::set_resizable` implemented for Windows, X11, Wayland, and macOS.
- On X11, if the monitor's width or height in millimeters is reported as 0, the DPI is now 1.0 instead of +inf.
- On X11, the environment variable `WINIT_HIDPI_FACTOR` has been added for overriding DPI factor.
- On X11, enabling transparency no longer causes the window contents to flicker when resizing.
- On X11, `with_override_redirect` now actually enables override redirect.
- macOS now generates `VirtualKeyCode::LAlt` and `VirtualKeyCode::RAlt` instead of `None` for both.
- On macOS, `VirtualKeyCode::RWin` and `VirtualKeyCode::LWin` are no longer switched.
- On macOS, windows without decorations can once again be resized.
- Fixed race conditions when creating an `EventsLoop` on X11, most commonly manifesting as "[xcb] Unknown sequence number while processing queue".
- On macOS, `CursorMoved` and `MouseInput` events are only generated if they occurs within the window's client area.
- On macOS, resizing the window no longer generates a spurious `MouseInput` event.

# Version 0.15.0 (2018-05-22)

- `Icon::to_cardinals` is no longer public, since it was never supposed to be.
- Wayland: improve diagnostics if initialization fails
- Fix some system event key doesn't work when focused, do not block keyevent forward to system on macOS
- On X11, the scroll wheel position is now correctly reset on i3 and other WMs that have the same quirk.
- On X11, `Window::get_current_monitor` now reliably returns the correct monitor.
- On X11, `Window::hidpi_factor` returns values from XRandR rather than the inaccurate values previously queried from the core protocol.
- On X11, the primary monitor is detected correctly even when using versions of XRandR less than 1.5.
- `MonitorId` now implements `Debug`.
- Fixed bug on macOS where using `with_decorations(false)` would cause `set_decorations(true)` to produce a transparent titlebar with no title.
- Implemented `MonitorId::get_position` on macOS.
- On macOS, `Window::get_current_monitor` now returns accurate values.
- Added `WindowBuilderExt::with_resize_increments` to macOS.
- **Breaking:** On X11, `WindowBuilderExt::with_resize_increments` and `WindowBuilderExt::with_base_size` now take `u32` values rather than `i32`.
- macOS keyboard handling has been overhauled, allowing for the use of dead keys, IME, etc. Right modifier keys are also no longer reported as being left.
- Added the `Window::set_ime_spot(x: i32, y: i32)` method, which is implemented on X11 and macOS.
- **Breaking**: `os::unix::WindowExt::send_xim_spot(x: i16, y: i16)` no longer exists. Switch to the new `Window::set_ime_spot(x: i32, y: i32)`, which has equivalent functionality.
- Fixed detection of `Pause` and `Scroll` keys on Windows.
- On Windows, alt-tabbing while the cursor is grabbed no longer makes it impossible to re-grab the cursor.
- On Windows, using `CursorState::Hide` when the cursor is grabbed now ungrabs the cursor first.
- Implemented `MouseCursor::NoneCursor` on Windows.
- Added `WindowBuilder::with_always_on_top` and `Window::set_always_on_top`. Implemented on Windows, macOS, and X11.
- On X11, `WindowBuilderExt` now has `with_class`, `with_override_redirect`, and `with_x11_window_type` to allow for more control over window creation. `WindowExt` additionally has `set_urgent`.
- More hints are set by default on X11, including `_NET_WM_PID` and `WM_CLIENT_MACHINE`. Note that prior to this, the `WM_CLASS` hint was automatically set to whatever value was passed to `with_title`. It's now set to the executable name to better conform to expectations and the specification; if this is undesirable, you must explicitly use `WindowBuilderExt::with_class`.

# Version 0.14.0 (2018-05-09)

- Created the `Copy`, `Paste` and `Cut` `VirtualKeyCode`s and added support for them on X11 and Wayland
- Fix `.with_decorations(false)` in macOS
- On Mac, `NSWindow` and supporting objects might be alive long after they were `closed` which resulted in apps consuming more heap then needed. Mainly it was affecting multi window applications. Not expecting any user visible change of behaviour after the fix.
- Fix regression of Window platform extensions for macOS where `NSFullSizeContentViewWindowMask` was not being correctly applied to `.fullsize_content_view`.
- Corrected `get_position` on Windows to be relative to the screen rather than to the taskbar.
- Corrected `Moved` event on Windows to use position values equivalent to those returned by `get_position`. It previously supplied client area positions instead of window positions, and would additionally interpret negative values as being very large (around `u16::MAX`).
- Implemented `Moved` event on macOS.
- On X11, the `Moved` event correctly use window positions rather than client area positions. Additionally, a stray `Moved` that unconditionally accompanied `Resized` with the client area position relative to the parent has been eliminated; `Moved` is still received alongside `Resized`, but now only once and always correctly.
- On Windows, implemented all variants of `DeviceEvent` other than `Text`. Mouse `DeviceEvent`s are now received even if the window isn't in the foreground.
- `DeviceId` on Windows is no longer a unit struct, and now contains a `u32`. For `WindowEvent`s, this will always be 0, but on `DeviceEvent`s it will be the handle to that device. `DeviceIdExt::get_persistent_identifier` can be used to acquire a unique identifier for that device that persists across replugs/reboots/etc.
- Corrected `run_forever` on X11 to stop discarding `Awakened` events.
- Various safety and correctness improvements to the X11 backend internals.
- Fixed memory leak on X11 every time the mouse entered the window.
- On X11, drag and drop now works reliably in release mode.
- Added `WindowBuilderExt::with_resize_increments` and `WindowBuilderExt::with_base_size` to X11, allowing for more optional hints to be set.
- Rework of the wayland backend, migrating it to use [Smithay's Client Toolkit](https://github.com/Smithay/client-toolkit).
- Added `WindowBuilder::with_window_icon` and `Window::set_window_icon`, finally making it possible to set the window icon on Windows and X11. The `icon_loading` feature can be enabled to allow for icons to be easily loaded; see example program `window_icon.rs` for usage.
- Windows additionally has `WindowBuilderExt::with_taskbar_icon` and `WindowExt::set_taskbar_icon`.
- On Windows, fix panic when trying to call `set_fullscreen(None)` on a window that has not been fullscreened prior.

# Version 0.13.1 (2018-04-26)

- Ensure necessary `x11-dl` version is used.

# Version 0.13.0 (2018-04-25)

- Implement `WindowBuilder::with_maximized`, `Window::set_fullscreen`, `Window::set_maximized` and `Window::set_decorations` for MacOS.
- Implement `WindowBuilder::with_maximized`, `Window::set_fullscreen`, `Window::set_maximized` and `Window::set_decorations` for Windows.
- On Windows, `WindowBuilder::with_fullscreen` no longer changing monitor display resolution.
- Overhauled X11 window geometry calculations. `get_position` and `set_position` are more universally accurate across different window managers, and `get_outer_size` actually works now.
- Fixed SIGSEGV/SIGILL crashes on macOS caused by stabilization of the `!` (never) type.
- Implement `WindowEvent::HiDPIFactorChanged` for macOS
- On X11, input methods now work completely out of the box, no longer requiring application developers to manually call `setlocale`. Additionally, when input methods are started, stopped, or restarted on the server end, it's correctly handled.
- Implemented `Refresh` event on Windows.
- Properly calculate the minimum and maximum window size on Windows, including window decorations.
- Map more `MouseCursor` variants to cursor icons on Windows.
- Corrected `get_position` on macOS to return outer frame position, not content area position.
- Corrected `set_position` on macOS to set outer frame position, not content area position.
- Added `get_inner_position` method to `Window`, which gets the position of the window's client area. This is implemented on all applicable platforms (all desktop platforms other than Wayland, where this isn't possible).
- **Breaking:** the `Closed` event has been replaced by `CloseRequested` and `Destroyed`. To migrate, you typically just need to replace all usages of `Closed` with `CloseRequested`; see example programs for more info. The exception is iOS, where `Closed` must be replaced by `Destroyed`.

# Version 0.12.0 (2018-04-06)

- Added subclass to macos windows so they can be made resizable even with no decorations.
- Dead keys now work properly on X11, no longer resulting in a panic.
- On X11, input method creation first tries to use the value from the user's `XMODIFIERS` environment variable, so application developers should no longer need to manually call `XSetLocaleModifiers`. If that fails, fallbacks are tried, which should prevent input method initialization from ever outright failing.
- Fixed thread safety issues with input methods on X11.
- Add support for `Touch` for win32 backend.
- Fixed `Window::get_inner_size` and friends to return the size in pixels instead of points when using HIDPI displays on OSX.

# Version 0.11.3 (2018-03-28)

- Added `set_min_dimensions` and `set_max_dimensions` methods to `Window`, and implemented on Windows, X11, Wayland, and OSX.
- On X11, dropping a `Window` actually closes it now, and clicking the window's × button (or otherwise having the WM signal to close it) will result in the window closing.
- Added `WindowBuilderExt` methods for macos: `with_titlebar_transparent`,
  `with_title_hidden`, `with_titlebar_buttons_hidden`,
  `with_fullsize_content_view`.
- Mapped X11 numpad keycodes (arrows, Home, End, PageUp, PageDown, Insert and Delete) to corresponding virtual keycodes

# Version 0.11.2 (2018-03-06)

- Impl `Hash`, `PartialEq`, and `Eq` for `events::ModifiersState`.
- Implement `MonitorId::get_hidpi_factor` for MacOS.
- Added method `os::macos::MonitorIdExt::get_nsscreen() -> *mut c_void` that gets a `NSScreen` object matching the monitor ID.
- Send `Awakened` event on Android when event loop is woken up.

# Version 0.11.1 (2018-02-19)

- Fixed windows not receiving mouse events when click-dragging the mouse outside the client area of a window, on Windows platforms.
- Added method `os::android::EventsLoopExt:set_suspend_callback(Option<Box<Fn(bool) -> ()>>)` that allows glutin to register a callback when a suspend event happens

# Version 0.11.0 (2018-02-09)

- Implement `MonitorId::get_dimensions` for Android.
- Added method `os::macos::WindowBuilderExt::with_movable_by_window_background(bool)` that allows to move a window without a titlebar - `with_decorations(false)`
- Implement `Window::set_fullscreen`, `Window::set_maximized` and `Window::set_decorations` for Wayland.
- Added `Caret` as VirtualKeyCode and support OSX ^-Key with german input.

# Version 0.10.1 (2018-02-05)

*Yanked*

# Version 0.10.0 (2017-12-27)

- Add support for `Touch` for emscripten backend.
- Added support for `DroppedFile`, `HoveredFile`, and `HoveredFileCancelled` to X11 backend.
- **Breaking:** `unix::WindowExt` no longer returns pointers for things that aren't actually pointers; `get_xlib_window` now returns `Option<std::os::raw::c_ulong>` and `get_xlib_screen_id` returns `Option<std::os::raw::c_int>`. Additionally, methods that previously returned `libc::c_void` have been changed to return `std::os::raw::c_void`, which are not interchangeable types, so users wanting the former will need to explicitly cast.
- Added `set_decorations` method to `Window` to allow decorations to be toggled after the window is built. Presently only implemented on X11.
- Raised the minimum supported version of Rust to 1.20 on MacOS due to usage of associated constants in new versions of cocoa and core-graphics.
- Added `modifiers` field to `MouseInput`, `MouseWheel`, and `CursorMoved` events to track the modifiers state (`ModifiersState`).
- Fixed the emscripten backend to return the size of the canvas instead of the size of the window.

# Version 0.9.0 (2017-12-01)

- Added event `WindowEvent::HiDPIFactorChanged`.
- Added method `MonitorId::get_hidpi_factor`.
- Deprecated `get_inner_size_pixels` and `get_inner_size_points` methods of `Window` in favor of
`get_inner_size`.
- **Breaking:** `EventsLoop` is `!Send` and `!Sync` because of platform-dependant constraints,
  but `Window`, `WindowId`, `DeviceId` and `MonitorId` guaranteed to be `Send`.
- `MonitorId::get_position` now returns `(i32, i32)` instead of `(u32, u32)`.
- Rewrite of the wayland backend to use wayland-client-0.11
- Support for dead keys on wayland for keyboard utf8 input
- Monitor enumeration on Windows is now implemented using `EnumDisplayMonitors` instead of
`EnumDisplayDevices`. This changes the value returned by `MonitorId::get_name()`.
- On Windows added `MonitorIdExt::hmonitor` method
- Impl `Clone` for `EventsLoopProxy`
- `EventsLoop::get_primary_monitor()` on X11 will fallback to any available monitor if no primary is found
- Support for touch event on wayland
- `WindowEvent`s `MouseMoved`, `MouseEntered`, and `MouseLeft` have been renamed to
`CursorMoved`, `CursorEntered`, and `CursorLeft`.
- New `DeviceEvent`s added, `MouseMotion` and `MouseWheel`.
- Send `CursorMoved` event after `CursorEntered` and `Focused` events.
- Add support for `ModifiersState`, `MouseMove`, `MouseInput`, `MouseMotion` for emscripten backend.

# Version 0.8.3 (2017-10-11)

- Fixed issue of calls to `set_inner_size` blocking on Windows.
- Mapped `ISO_Left_Tab` to `VirtualKeyCode::Tab` to make the key work with modifiers
- Fixed the X11 backed on 32bit targets

# Version 0.8.2 (2017-09-28)

- Uniformize keyboard scancode values accross Wayland and X11 (#297).
- Internal rework of the wayland event loop
- Added method `os::linux::WindowExt::is_ready`

# Version 0.8.1 (2017-09-22)

- Added various methods to `os::linux::EventsLoopExt`, plus some hidden items necessary to make
  glutin work.

# Version 0.8.0 (2017-09-21)

- Added `Window::set_maximized`, `WindowAttributes::maximized` and `WindowBuilder::with_maximized`.
- Added `Window::set_fullscreen`.
- Changed `with_fullscreen` to take a `Option<MonitorId>` instead of a `MonitorId`.
- Removed `MonitorId::get_native_identifer()` in favor of platform-specific traits in the `os`
  module.
- Changed `get_available_monitors()` and `get_primary_monitor()` to be methods of `EventsLoop`
  instead of stand-alone methods.
- Changed `EventsLoop` to be tied to a specific X11 or Wayland connection.
- Added a `os::linux::EventsLoopExt` trait that makes it possible to configure the connection.
- Fixed the emscripten code, which now compiles.
- Changed the X11 fullscreen code to use `xrandr` instead of `xxf86vm`.
- Fixed the Wayland backend to produce `Refresh` event after window creation.
- Changed the `Suspended` event to be outside of `WindowEvent`.
- Fixed the X11 backend sometimes reporting the wrong virtual key (#273).<|MERGE_RESOLUTION|>--- conflicted
+++ resolved
@@ -1,10 +1,7 @@
 # Unreleased
 
-<<<<<<< HEAD
+- Fixed graphical glitches when resizing on Wayland.
 - On Windows, fix freezes when performing certain actions after a window resize has been triggered. Reintroduces some visual artifacts when resizing.
-=======
-- Fixed graphical glitches when resizing on Wayland
->>>>>>> 102ed3b8
 
 # Version 0.17.2 (2018-08-19)
 
