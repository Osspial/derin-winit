--- conflicted
+++ resolved
@@ -9,12 +9,10 @@
 - Revert the use of invisible surfaces in Wayland, which introduced graphical glitches with OpenGL (#835)
 - On X11, implement `_NET_WM_PING` to allow desktop environment to kill unresponsive programs.
 - On Windows, when a window is initially invisible, it won't take focus from the existing visible windows.
-<<<<<<< HEAD
 - On Windows, fix multiple calls to `request_redraw` during `EventsCleared` sending multiple `RedrawRequested events.`
 - On Windows, fix edge case where `RedrawRequested` could be dispatched before input events in event loop iteration.
-=======
+- On Windows, fix timing issue that could cause events to be improperly dispatched after `RedrawRequested` but before `EventsCleared`.
 - On macOS, drop unused Metal dependency.
->>>>>>> 9393b14b
 
 # 0.20.0 Alpha 1
 
