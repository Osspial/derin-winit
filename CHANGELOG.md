--- conflicted
+++ resolved
@@ -37,7 +37,6 @@
     - `LoopDestroyed` is emitted when the `run` or `run_return` method is about to exit.
 - Rename `MonitorId` to `MonitorHandle`.
 - Removed `serde` implementations from `ControlFlow`.
-<<<<<<< HEAD
 - On Wayland, add `set_wayland_theme()` to control client decoration color theme
 - Added serde serialization to `os::unix::XWindowType`.
 - **Breaking:** Remove the `icon_loading` feature and the associated `image` dependency.
@@ -58,14 +57,12 @@
 - On Windows, fix duplicate device events getting sent if Winit managed multiple windows.
 - On Windows, raw mouse events now report Mouse4 and Mouse5 presses and releases.
 - Added gamepad support on Windows via raw input and XInput.
-=======
 - Rename several functions to improve both internal consistency and compliance with Rust API guidelines.
 - Remove `WindowBuilder::multitouch` field, since it was only implemented on a few platforms. Multitouch is always enabled now.
 - **Breaking:** On macOS, change `ns` identifiers to use snake_case for consistency with iOS's `ui` identifiers.
 - Add `MonitorHandle::video_modes` method for retrieving supported video modes for the given monitor.
 - On Wayland, the window now exists even if nothing has been drawn.
 - On Windows, fix initial dimensions of a fullscreen window.
->>>>>>> de2f0740
 
 # Version 0.19.1 (2019-04-08)
 
