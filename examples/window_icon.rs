extern crate winit;
extern crate image;

use std::path::Path;
use winit::window::{WindowBuilder, Icon};
use winit::event::Event;
use winit::event_loop::{EventLoop, ControlFlow};

fn main() {
<<<<<<< HEAD
    use winit::window::{WindowBuilder, Icon};
    use winit::event::Event;
    use winit::event_loop::{EventLoop, ControlFlow};
=======
>>>>>>> 3cd40ef6

    // You'll have to choose an icon size at your own discretion. On X11, the desired size varies
    // by WM, and on Windows, you still have to account for screen scaling. Here we use 32px,
    // since it seems to work well enough in most cases. Be careful about going too high, or
    // you'll be bitten by the low-quality downscaling built into the WM.
    let path = concat!(env!("CARGO_MANIFEST_DIR"), "/examples/icon.png");

<<<<<<< HEAD
=======
    let (icon_rgba, icon_width, icon_height) = {
        let image = image::open(path).expect("Failed to open icon path");
        use image::{GenericImageView, Pixel};
        let (width, height) = image.dimensions();
        let mut rgba = Vec::with_capacity((width * height) as usize * 4);
        for (_, _, pixel) in image.pixels() {
            rgba.extend_from_slice(&pixel.to_rgba().data);
        }
        (rgba, width, height)
    };
    let icon = Icon::from_rgba(icon_rgba, icon_width, icon_height).expect("Failed to open icon");

>>>>>>> 3cd40ef6
    let event_loop = EventLoop::new();

    let window = WindowBuilder::new()
        .with_title("An iconic window!")
        // At present, this only does anything on Windows and X11, so if you want to save load
        // time, you can put icon loading behind a function that returns `None` on other platforms.
        .with_window_icon(Some(icon))
        .build(&event_loop)
        .unwrap();

    event_loop.run(move |event, _, control_flow| {
        *control_flow = ControlFlow::Wait;
        if let Event::WindowEvent { event, .. } = event {
            use winit::event::WindowEvent::*;
            match event {
                CloseRequested => *control_flow = ControlFlow::Exit,
                DroppedFile(path) => {
                    use image::GenericImageView;

                    window.set_window_icon(Some(load_icon(&path)));
                },
                _ => (),
            }
        }
    });
}

fn load_icon(path: &Path) -> Icon {
    let (icon_rgba, icon_width, icon_height) = {
        let image = image::open(path).expect("Failed to open icon path");
        use image::{GenericImageView, Pixel};
        let (width, height) = image.dimensions();
        let mut rgba = Vec::with_capacity((width * height) as usize * 4);
        for (_, _, pixel) in image.pixels() {
            rgba.extend_from_slice(&pixel.to_rgba().data);
        }
        (rgba, width, height)
    };
    Icon::from_rgba(icon_rgba, icon_width, icon_height).expect("Failed to open icon")
}<|MERGE_RESOLUTION|>--- conflicted
+++ resolved
@@ -7,21 +7,12 @@
 use winit::event_loop::{EventLoop, ControlFlow};
 
 fn main() {
-<<<<<<< HEAD
-    use winit::window::{WindowBuilder, Icon};
-    use winit::event::Event;
-    use winit::event_loop::{EventLoop, ControlFlow};
-=======
->>>>>>> 3cd40ef6
-
     // You'll have to choose an icon size at your own discretion. On X11, the desired size varies
     // by WM, and on Windows, you still have to account for screen scaling. Here we use 32px,
     // since it seems to work well enough in most cases. Be careful about going too high, or
     // you'll be bitten by the low-quality downscaling built into the WM.
     let path = concat!(env!("CARGO_MANIFEST_DIR"), "/examples/icon.png");
 
-<<<<<<< HEAD
-=======
     let (icon_rgba, icon_width, icon_height) = {
         let image = image::open(path).expect("Failed to open icon path");
         use image::{GenericImageView, Pixel};
@@ -34,7 +25,6 @@
     };
     let icon = Icon::from_rgba(icon_rgba, icon_width, icon_height).expect("Failed to open icon");
 
->>>>>>> 3cd40ef6
     let event_loop = EventLoop::new();
 
     let window = WindowBuilder::new()
