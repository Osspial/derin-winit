extern crate winit;

fn needs_send<T:Send>() {}

#[test]
fn event_loop_proxy_send() {
<<<<<<< HEAD
    fn is_send<T: Send>() {
=======
    fn is_send<T: 'static + Send>() {
>>>>>>> 3cd40ef6
        // ensures that `winit::EventLoopProxy` implements `Send`
        needs_send::<winit::event_loop::EventLoopProxy<T>>();
    }
}

#[test]
fn window_send() {
    // ensures that `winit::Window` implements `Send`
    needs_send::<winit::window::Window>();
}

#[test]
fn ids_send() {
    // ensures that the various `..Id` types implement `Send`
    needs_send::<winit::window::WindowId>();
    needs_send::<winit::event::DeviceId>();
    needs_send::<winit::monitor::MonitorHandle>();
}<|MERGE_RESOLUTION|>--- conflicted
+++ resolved
@@ -4,11 +4,7 @@
 
 #[test]
 fn event_loop_proxy_send() {
-<<<<<<< HEAD
-    fn is_send<T: Send>() {
-=======
     fn is_send<T: 'static + Send>() {
->>>>>>> 3cd40ef6
         // ensures that `winit::EventLoopProxy` implements `Send`
         needs_send::<winit::event_loop::EventLoopProxy<T>>();
     }
