[package]
name = "winit"
version = "0.18.1"
authors = ["The winit contributors", "Pierre Krieger <pierre.krieger1708@gmail.com>"]
description = "Cross-platform window creation library."
keywords = ["windowing"]
license = "Apache-2.0"
readme = "README.md"
repository = "https://github.com/tomaka/winit"
documentation = "https://docs.rs/winit"
categories = ["gui"]

[package.metadata.docs.rs]
features = ["serde"]

[dependencies]
lazy_static = "1"
libc = "0.2"
log = "0.4"
serde = { version = "1", optional = true, features = ["serde_derive"] }

[dev-dependencies]
image = "0.21"

[target.'cfg(target_os = "android")'.dependencies.android_glue]
version = "0.2"

[target.'cfg(target_os = "ios")'.dependencies]
objc = "0.2.3"

[target.'cfg(target_os = "macos")'.dependencies]
objc = "0.2.3"
cocoa = "0.18.4"
core-foundation = "0.6"
core-graphics = "0.17.3"

[target.'cfg(target_os = "windows")'.dependencies]
backtrace = "0.3"
bitflags = "1"
rusty-xinput = "1.0"

[target.'cfg(target_os = "windows")'.dependencies.winapi]
version = "0.3.6"
features = [
    "combaseapi",
    "commctrl",
    "dwmapi",
    "errhandlingapi",
    "hidpi",
    "hidusage",
    "libloaderapi",
    "objbase",
    "ole2",
    "processthreadsapi",
    "shellapi",
    "shellscalingapi",
    "shobjidl_core",
    "unknwnbase",
    "winbase",
    "windowsx",
    "winerror",
    "wingdi",
    "winnt",
    "winuser",
    "xinput",
]

[target.'cfg(any(target_os = "linux", target_os = "dragonfly", target_os = "freebsd", target_os = "openbsd", target_os = "netbsd"))'.dependencies]
<<<<<<< HEAD
wayland-client = { version = "0.22.0", features = [ "dlopen", "egl", "cursor", "eventloop"] }
calloop = "0.4.2"
smithay-client-toolkit = "0.5"
=======
wayland-client = { version = "0.23.0", features = [ "dlopen", "egl", "cursor", "eventloop"] }
calloop = "0.4.2"
smithay-client-toolkit = "0.6"
>>>>>>> 3cd40ef6
x11-dl = "2.18.3"
parking_lot = "0.7"
percent-encoding = "1.0"

[target.'cfg(any(target_os = "linux", target_os = "dragonfly", target_os = "freebsd", target_os = "openbsd", target_os = "windows"))'.dependencies.parking_lot]
version = "0.7"<|MERGE_RESOLUTION|>--- conflicted
+++ resolved
@@ -66,15 +66,9 @@
 ]
 
 [target.'cfg(any(target_os = "linux", target_os = "dragonfly", target_os = "freebsd", target_os = "openbsd", target_os = "netbsd"))'.dependencies]
-<<<<<<< HEAD
-wayland-client = { version = "0.22.0", features = [ "dlopen", "egl", "cursor", "eventloop"] }
-calloop = "0.4.2"
-smithay-client-toolkit = "0.5"
-=======
 wayland-client = { version = "0.23.0", features = [ "dlopen", "egl", "cursor", "eventloop"] }
 calloop = "0.4.2"
 smithay-client-toolkit = "0.6"
->>>>>>> 3cd40ef6
 x11-dl = "2.18.3"
 parking_lot = "0.7"
 percent-encoding = "1.0"
